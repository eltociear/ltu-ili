--- conflicted
+++ resolved
@@ -27,12 +27,8 @@
     xarray
 
 [options.extras_require]
-<<<<<<< HEAD
 torch = 
     torch<=1.12
-=======
-sbi = 
->>>>>>> c2b7f3f2
     sbi<=0.21
     lampe
     tarp>=0.1.1
@@ -42,12 +38,7 @@
     sphinx-rtd-theme
     sphinx_mdinclude
     dask-ml
-<<<<<<< HEAD
 tensorflow = 
-=======
-    torch<=1.12
-pydelfi = 
->>>>>>> c2b7f3f2
     tensorflow==1.15
     dask-ml<2.0
     pydelfi @ git+https://github.com/justinalsing/pydelfi.git