<<<<<<< HEAD
=======
try:
    from .runner_sbi import *
except ModuleNotFoundError:
    from .pydelfi_wrappers import *
    from .runner_pydelfi import *
>>>>>>> 9a740a9b
<|MERGE_RESOLUTION|>--- conflicted
+++ resolved
@@ -1,8 +1,5 @@
-<<<<<<< HEAD
-=======
 try:
     from .runner_sbi import *
 except ModuleNotFoundError:
     from .pydelfi_wrappers import *
-    from .runner_pydelfi import *
->>>>>>> 9a740a9b
+    from .runner_pydelfi import *