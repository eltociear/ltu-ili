"""
Module to train posterior inference models using the sbi package
"""

import json
import yaml
import time
import logging
import pickle
import torch
import torch.nn as nn
from pathlib import Path
from typing import Dict, List, Callable, Optional, Union
from torch.distributions import Distribution
from sbi.inference import NeuralInference
from sbi.utils.posterior_ensemble import NeuralPosteriorEnsemble
from .base import _BaseRunner
from ili.dataloaders import _BaseLoader
from ili.utils import load_class, load_from_config, load_nde_sbi

logging.basicConfig(level=logging.INFO)


<<<<<<< HEAD

class _BaseRunner():
    def __init__(
        self,
        prior: Independent,
        inference_class: NeuralInference,
        train_args: Dict = {},
        output_path: Path = None,
        device: str = 'cpu',
        name: Optional[str] = "",
    ):
        self.prior = prior
        self.inference_class = inference_class
        self.class_name = inference_class.__name__
        self.train_args = train_args
        self.device = device
        self.name = name
        self.output_path = output_path
        if self.output_path is not None:
            self.output_path = Path(self.output_path)
            self.output_path.mkdir(parents=True, exist_ok=True)


=======
>>>>>>> 86839f54
class SBIRunner(_BaseRunner):
    """Class to train posterior inference models using the sbi package

    Args:
        prior (Distribution): prior on the parameters
        engine (str): type of inference engine to use (NPE, NLE, NRE, or
            any sbi inference engine; see _setup_engine)
        nets (List[Callable]): list of neural nets for amortized posteriors,
            likelihood models, or ratio classifiers
        embedding_net (nn.Module): neural network to compress high
            dimensional data into lower dimensionality
        train_args (Dict): dictionary of hyperparameters for training
        out_dir (str, Path): directory where to store outputs
        proposal (Distribution): proposal distribution from which existing
            simulations were run, for single round inference only. By default,
            sbi will set proposal = prior unless a proposal is specified.
            While it is possible to choose a prior on parameters different
            than the proposal for SNPE, we advise to leave proposal to None
            unless for test purposes.
        name (str): name of the model (for saving purposes)
        signatures (List[str]): list of signatures for each neural net
    """

    def __init__(
        self,
        prior: Distribution,
        engine: str,
        nets: List[Callable],
        train_args: Dict = {},
        out_dir: Union[str, Path] = None,
        device: str = 'cpu',
        embedding_net: nn.Module = None,
        proposal: Distribution = None,
        name: Optional[str] = "",
        signatures: Optional[List[str]] = None,
    ):
        super().__init__(
            prior=prior,
<<<<<<< HEAD
            inference_class=inference_class,
            train_args=train_args,
            output_path=output_path,
            device=device,
            name=name,
        )
        self.proposal = proposal
=======
            train_args=train_args,
            out_dir=out_dir,
            device=device,
            name=name,
        )
        if proposal is None:
            self.proposal = prior
        else:
            self.proposal = proposal
        self.engine = engine
>>>>>>> 86839f54
        self.nets = nets
        self.embedding_net = embedding_net
        self.train_args = train_args
        if "num_round" in train_args:
            self.num_rounds = train_args["num_round"]
            self.train_args.pop("num_round")
        else:
            self.num_rounds = 1
        self.signatures = signatures
        if self.signatures is None:
            self.signatures = [""]*len(self.nets)

    @classmethod
    def from_config(cls, config_path: Path, **kwargs) -> "SBIRunner":
        """Create an sbi runner from a yaml config file

        Args:
            config_path (Path, optional): path to config file
            **kwargs: optional keyword arguments to overload config file
        Returns:
            SBIRunner: the sbi runner specified by the config file
        """
        with open(config_path, "r") as fd:
            config = yaml.safe_load(fd)

        # optionally overload config with kwargs
        config.update(kwargs)

        # load prior distribution
        config['prior']['args']['device'] = config['device']
        prior = load_from_config(config["prior"])

        # load proposal distributions
        proposal = None
        if "proposal" in config:
            config['proposal']['args']['device'] = config['device']
            proposal = load_from_config(config["proposal"])

        # load embedding net
        if "embedding_net" in config:
            embedding_net = load_from_config(
                config=config["embedding_net"],
            )
        else:
            embedding_net = nn.Identity()

        # load logistics
        train_args = config["train_args"]
        out_dir = Path(config["out_dir"])
        if "name" in config["model"]:
            name = config["model"]["name"]+"_"
        else:
            name = ""
        signatures = []
        for type_nn in config["model"]["nets"]:
            signatures.append(type_nn.pop("signature", ""))

        # load inference class and neural nets
        engine = config["model"]["engine"]
        nets = [load_nde_sbi(config['model']['engine'],
                             embedding_net=embedding_net,
                             **model_args)
                for model_args in config['model']['nets']]

        # initialize
        return cls(
            prior=prior,
            proposal=proposal,
            engine=engine,
            nets=nets,
            device=config["device"],
            embedding_net=embedding_net,
            train_args=train_args,
            out_dir=out_dir,
            signatures=signatures,
            name=name,
        )

    def _setup_engine(self, net: nn.Module):
        """Instantiate an sbi inference engine (SNPE/SNLE/SNRE)."""
        if self.engine[0] == 'S':
            engine_name = self.engine
        else:
            engine_name = 'S'+self.engine
        try:
            inference_class = load_class('sbi.inference', engine_name)
        except ImportError:
            raise ValueError(
                f"Model class {self.engine} not supported. "
                "Please choose one of NPE/NLE/NRE or SNPE/SNLE/SNRE or "
                "an inference class in sbi.inference."
            )

        if ("NPE" in self.engine) or ("NLE" in self.engine):
            return inference_class(
                prior=self.prior,
                density_estimator=net,
                device=self.device,
            )
        elif ("NRE" in self.engine):
            return inference_class(
                prior=self.prior,
                classifier=net,
                device=self.device,
            )
        else:
            raise ValueError(
                f"Model class {self.engine} not supported with SBIRunner.")

    def _train_round(self, models: List[NeuralInference],
                     x: torch.Tensor, theta: torch.Tensor,
                     proposal: Optional[Distribution]):
        """Train a single round of inference for an ensemble of models."""
        posteriors, summaries = [], []
        for i, model in enumerate(models):
            logging.info(f"Training model {i+1} / {len(models)}.")

            # append simulations
            if ("NPE" in self.engine):
                model = model.append_simulations(theta, x, proposal=proposal)
            else:
                model = model.append_simulations(theta, x)

            # train
            _ = model.train(**self.train_args)

            # save model
            posteriors.append(model.build_posterior())
            summaries.append(model.summary)

        # ensemble all trained models, weighted by validation loss
        val_logprob = torch.tensor(
            [float(x["best_validation_log_prob"][0]) for x in summaries]
        ).to(self.device)
        # Exponentiate with numerical stability
        weights = torch.exp(val_logprob - val_logprob.max())
        weights /= weights.sum()

        posterior_ensemble = NeuralPosteriorEnsemble(
            posteriors=posteriors,
            weights=weights,
            theta_transform=posteriors[0].theta_transform
        )  # raises warning due to bug in sbi

        # record the name of the ensemble
        posterior_ensemble.name = self.name
        posterior_ensemble.signatures = self.signatures

        return posterior_ensemble, summaries

    def _save_models(self, posterior_ensemble: NeuralPosteriorEnsemble,
                     summaries: List[Dict]):
        """Save models to file."""

        logging.info(f"Saving model to {self.out_dir}")
        str_p = self.name + "posterior.pkl"
        str_s = self.name + "summary.json"
        with open(self.out_dir / str_p, "wb") as handle:
            pickle.dump(posterior_ensemble, handle)
        with open(self.out_dir / str_s, "w") as handle:
            json.dump(summaries, handle)

    def __call__(self, loader: _BaseLoader, seed: int = None):
        """Train your posterior and save it to file

        Args:
            loader (_BaseLoader): dataloader with stored data-parameter pairs
            seed (int): torch seed for reproducibility
        """

        # set seed for reproducibility
        if seed is not None:
            torch.manual_seed(seed)

        # setup training engines for each model in the ensemble
        logging.info(f"MODEL INFERENCE CLASS: {self.engine}")
        models = [self._setup_engine(net) for net in self.nets]

        # load single-round data
        x = torch.Tensor(loader.get_all_data()).to(self.device)
        theta = torch.Tensor(loader.get_all_parameters()).to(self.device)

        # instantiate embedding_net architecture, if necessary
        if self.embedding_net and hasattr(self.embedding_net, 'initalize_model'):
            self.embedding_net.initalize_model(n_input=x.shape[-1])

        # train a single round of inference
        t0 = time.time()
        posterior_ensemble, summaries = self._train_round(
            models=models,
            x=x,
            theta=theta,
            proposal=self.proposal,
        )
        logging.info(f"It took {time.time() - t0} seconds to train models.")

        # save if output path is specified
        if self.out_dir is not None:
            self._save_models(posterior_ensemble, summaries)

        return posterior_ensemble, summaries


class SBIRunnerSequential(SBIRunner):
    """
    Class to train posterior inference models using the sbi package with
    multiple rounds
    """

    def __call__(self, loader: _BaseLoader, seed: int = None):
        """Train your posterior and save it to file

        Args:
            loader (_BaseLoader): data loader with ability to simulate
                data-parameter pairs
        """
        # Check arguments
        if not hasattr(loader, "get_obs_data"):
            raise ValueError(
                "For sequential inference, the loader must have a method "
                "get_obs_data() that returns the observed data."
            )
        if not hasattr(loader, "simulate"):
            raise ValueError(
                "For sequential inference, the loader must have a method "
                "simulate() that returns simulated data-parameter pairs."
            )

        # set seed for reproducibility
        if seed is not None:
            torch.manual_seed(seed)

        # setup training engines for each model in the ensemble
        logging.info(f"MODEL INFERENCE CLASS: {self.engine}")
        models = [self._setup_engine(net) for net in self.nets]

        # load observed and pre-run data
        x_obs = loader.get_obs_data()

        # pre-run data
        if len(loader) > 0:
            logging.info(
                "The first round of inference will use existing sims from the "
                "loader. Make sure that the simulations were run from the "
                "given proposal distribution for consistency.")
            x = torch.Tensor(loader.get_all_data()).to(self.device)
            theta = torch.Tensor(loader.get_all_parameters()).to(self.device)
        # no pre-run data
        else:
            logging.info(
                "The first round of inference will simulate from the given "
                "proposal or prior.")
            theta, x = loader.simulate(self.proposal)
            x = torch.Tensor(x).to(self.device)
            theta = torch.Tensor(theta).to(self.device)

        # instantiate embedding_net architecture, if necessary
        if self.embedding_net and hasattr(self.embedding_net, 'initalize_model'):
            self.embedding_net.initalize_model(n_input=x.shape[-1])

        # train multiple rounds of inference
        t0 = time.time()
        for rnd in range(self.num_rounds):
            logging.info(f"Running round {rnd+1} / {self.num_rounds}")

            # train a round of inference
            posterior_ensemble, summaries = self._train_round(
                models=models,
                x=x,
                theta=theta,
                proposal=self.proposal,
            )

<<<<<<< HEAD
            if rnd == 0 and prerun_sims:
                pass  # in that case theta and x were set before the loop on rnd
            else:
                theta, x = loader.simulate(proposal)
                theta, x = torch.Tensor(theta).to(
                    self.device), torch.Tensor(x).to(self.device)

            posteriors, summaries = [], []
            for i in range(len(self.nets)):
                logging.info(
                    f"Training model {n+1} out of "
                    f"{len(self.nets)} ensemble models"
                )
                if not isinstance(self.embedding_net, nn.Identity):
                    self.embedding_net.initalize_model(n_input=x.shape[-1])
                density_estimator = \
                    all_model[i].append_simulations(theta, x, proposal).train(
                        **self.train_args,
                    )
                posteriors.append(
                    all_model[i].build_posterior(density_estimator))
                summaries.append(all_model[i].summary)

            val_logprob = torch.tensor(
                [float(x["best_validation_log_prob"][0]) for x in summaries]
            ).to(self.device)
            # Subtract maximum loss to improve numerical stability of exp
            # (cancels in next line)
            weights = torch.exp(val_logprob - val_logprob.max())
            weights /= weights.sum()

            posterior_ensemble = NeuralPosteriorEnsemble(
                posteriors=posteriors,
                weights=weights)  # raises warning due to bug in sbi
            posterior_ensemble.name = self.name
            posterior_ensemble.signatures = self.signatures

            logging.info(f"Network signatures: {self.signatures}")

            str_p = self.name + f"posterior_{rnd}.pkl"
            str_s = self.name + f"summary_{rnd}.json"
            # TODO: undo me
            # with open(self.output_path / str_p, "wb") as handle:
            #     pickle.dump(posterior_ensemble, handle)
            # with open(self.output_path / str_s, "w") as handle:
            #     json.dump(summaries, handle)

            proposal = posterior_ensemble.set_default_x(x_obs)
            logging.info(
                f"It took {time.time()-t1} seconds to complete round {rnd+1}.")

        if self.output_path is not None:
            str_p = self.name + "posterior.pkl"
            str_s = self.name + "summary.json"
            with open(self.output_path / str_p, "wb") as handle:
                pickle.dump(posterior_ensemble, handle)
            with open(self.output_path / str_s, "w") as handle:
                json.dump(summaries, handle)
        logging.info(
            f"It took {time.time() - t0} seconds to train all models.")


class ABCRunner(_BaseRunner):
    """Class to run ABC inference models using the sbi package"""

    @classmethod
    def from_config(cls, config_path: Path) -> "ABCRunner":
        """Create an sbi runner from a yaml config file

        Args:
            config_path (Path, optional): path to config file
        Returns:
            SBIRunner: the sbi runner specified by the config file
        """
        with open(config_path, "r") as fd:
            config = yaml.safe_load(fd)

        # load prior distribution
        prior = load_from_config(config["prior"])

        # load inference class
        inference_class = load_class(
            module_name=config["model"]["module"],
            class_name=config["model"]["class"],
        )

        # load logistics
        train_args = config["train_args"]
        output_path = Path(config["output_path"])
        name = ""
        if "name" in config["model"]:
            name = config["model"]["name"]+"_"

        return cls(
            prior=prior,
            inference_class=inference_class,
            device=config["device"],
            train_args=train_args,
            output_path=output_path,
            name=name,
        )

    def __call__(self, loader: _BaseLoader, seed: int = None):
        """Train your posterior and save it to file

        Args:
            loader (_BaseLoader): dataloader with stored data-parameter pairs
            seed (int): torch seed for reproducibility
        """
        t0 = time.time()

        logging.info(f"MODEL INFERENCE CLASS: {self.inference_class.__name__}")

        x_obs = loader.get_obs_data()

        # setup and train each architecture
        model = self.inference_class(
            prior=self.prior,
            simulator=loader.simulator
        )
        samples = model(x_obs, return_summary=False, **self.train_args)

        # save model

        # save if output path is specified
        if self.output_path is not None:
            str_p = self.name + "samples.pkl"
            with open(self.output_path / str_p, "wb") as handle:
                pickle.dump(samples, handle)

=======
            # update proposal for next round
            self.proposal = posterior_ensemble.set_default_x(x_obs)
        logging.info(f"It took {time.time() - t0} seconds to train models.")

        if self.out_dir is not None:
            self._save_models(posterior_ensemble, summaries)

        return posterior_ensemble, summaries


class ABCRunner(_BaseRunner):
    """Class to run ABC inference models using the sbi package"""

    def __init__(
            self,
            prior: Distribution,
            engine: str,
            train_args: Dict = {},
            out_dir: Union[str, Path] = None,
            device: str = 'cpu',
            name: Optional[str] = "",
    ):
        super().__init__(
            prior=prior,
            train_args=train_args,
            out_dir=out_dir,
            device=device,
            name=name,
        )
        self.engine = engine

    @classmethod
    def from_config(cls, config_path: Path, **kwargs) -> "ABCRunner":
        """Create an sbi runner from a yaml config file

        Args:
            config_path (Path, optional): path to config file
            **kwargs: optional keyword arguments to overload config file

        Returns:
            SBIRunner: the sbi runner specified by the config file
        """
        with open(config_path, "r") as fd:
            config = yaml.safe_load(fd)

        # optionally overload config with kwargs
        config.update(kwargs)

        # load prior distribution
        prior = load_from_config(config["prior"])

        # parse inference engine
        engine = config["model"]["engine"]

        # load logistics
        train_args = config["train_args"]
        out_dir = Path(config["out_dir"])
        name = ""
        if "name" in config["model"]:
            name = config["model"]["name"]+"_"

        return cls(
            prior=prior,
            engine=engine,
            device=config["device"],
            train_args=train_args,
            out_dir=out_dir,
            name=name,
        )

    def __call__(self, loader: _BaseLoader, seed: int = None):
        """Train your posterior and save it to file

        Args:
            loader (_BaseLoader): dataloader with stored data-parameter pairs
            seed (int): torch seed for reproducibility
        """
        t0 = time.time()

        logging.info(f"MODEL INFERENCE CLASS: {self.engine}")

        x_obs = loader.get_obs_data()

        # setup and train each architecture
        inference_class = load_class('sbi.inference', self.engine)
        model = inference_class(
            prior=self.prior,
            simulator=loader.simulator
        )
        samples = model(x_obs, return_summary=False, **self.train_args)

        # save if output path is specified
        if self.out_dir is not None:
            str_p = self.name + "samples.pkl"
            with open(self.out_dir / str_p, "wb") as handle:
                pickle.dump(samples, handle)

>>>>>>> 86839f54
        logging.info(
            f"It took {time.time() - t0} seconds to run the model.")
        return samples<|MERGE_RESOLUTION|>--- conflicted
+++ resolved
@@ -21,32 +21,6 @@
 logging.basicConfig(level=logging.INFO)
 
 
-<<<<<<< HEAD
-
-class _BaseRunner():
-    def __init__(
-        self,
-        prior: Independent,
-        inference_class: NeuralInference,
-        train_args: Dict = {},
-        output_path: Path = None,
-        device: str = 'cpu',
-        name: Optional[str] = "",
-    ):
-        self.prior = prior
-        self.inference_class = inference_class
-        self.class_name = inference_class.__name__
-        self.train_args = train_args
-        self.device = device
-        self.name = name
-        self.output_path = output_path
-        if self.output_path is not None:
-            self.output_path = Path(self.output_path)
-            self.output_path.mkdir(parents=True, exist_ok=True)
-
-
-=======
->>>>>>> 86839f54
 class SBIRunner(_BaseRunner):
     """Class to train posterior inference models using the sbi package
 
@@ -85,15 +59,6 @@
     ):
         super().__init__(
             prior=prior,
-<<<<<<< HEAD
-            inference_class=inference_class,
-            train_args=train_args,
-            output_path=output_path,
-            device=device,
-            name=name,
-        )
-        self.proposal = proposal
-=======
             train_args=train_args,
             out_dir=out_dir,
             device=device,
@@ -104,7 +69,6 @@
         else:
             self.proposal = proposal
         self.engine = engine
->>>>>>> 86839f54
         self.nets = nets
         self.embedding_net = embedding_net
         self.train_args = train_args
@@ -378,138 +342,6 @@
                 proposal=self.proposal,
             )
 
-<<<<<<< HEAD
-            if rnd == 0 and prerun_sims:
-                pass  # in that case theta and x were set before the loop on rnd
-            else:
-                theta, x = loader.simulate(proposal)
-                theta, x = torch.Tensor(theta).to(
-                    self.device), torch.Tensor(x).to(self.device)
-
-            posteriors, summaries = [], []
-            for i in range(len(self.nets)):
-                logging.info(
-                    f"Training model {n+1} out of "
-                    f"{len(self.nets)} ensemble models"
-                )
-                if not isinstance(self.embedding_net, nn.Identity):
-                    self.embedding_net.initalize_model(n_input=x.shape[-1])
-                density_estimator = \
-                    all_model[i].append_simulations(theta, x, proposal).train(
-                        **self.train_args,
-                    )
-                posteriors.append(
-                    all_model[i].build_posterior(density_estimator))
-                summaries.append(all_model[i].summary)
-
-            val_logprob = torch.tensor(
-                [float(x["best_validation_log_prob"][0]) for x in summaries]
-            ).to(self.device)
-            # Subtract maximum loss to improve numerical stability of exp
-            # (cancels in next line)
-            weights = torch.exp(val_logprob - val_logprob.max())
-            weights /= weights.sum()
-
-            posterior_ensemble = NeuralPosteriorEnsemble(
-                posteriors=posteriors,
-                weights=weights)  # raises warning due to bug in sbi
-            posterior_ensemble.name = self.name
-            posterior_ensemble.signatures = self.signatures
-
-            logging.info(f"Network signatures: {self.signatures}")
-
-            str_p = self.name + f"posterior_{rnd}.pkl"
-            str_s = self.name + f"summary_{rnd}.json"
-            # TODO: undo me
-            # with open(self.output_path / str_p, "wb") as handle:
-            #     pickle.dump(posterior_ensemble, handle)
-            # with open(self.output_path / str_s, "w") as handle:
-            #     json.dump(summaries, handle)
-
-            proposal = posterior_ensemble.set_default_x(x_obs)
-            logging.info(
-                f"It took {time.time()-t1} seconds to complete round {rnd+1}.")
-
-        if self.output_path is not None:
-            str_p = self.name + "posterior.pkl"
-            str_s = self.name + "summary.json"
-            with open(self.output_path / str_p, "wb") as handle:
-                pickle.dump(posterior_ensemble, handle)
-            with open(self.output_path / str_s, "w") as handle:
-                json.dump(summaries, handle)
-        logging.info(
-            f"It took {time.time() - t0} seconds to train all models.")
-
-
-class ABCRunner(_BaseRunner):
-    """Class to run ABC inference models using the sbi package"""
-
-    @classmethod
-    def from_config(cls, config_path: Path) -> "ABCRunner":
-        """Create an sbi runner from a yaml config file
-
-        Args:
-            config_path (Path, optional): path to config file
-        Returns:
-            SBIRunner: the sbi runner specified by the config file
-        """
-        with open(config_path, "r") as fd:
-            config = yaml.safe_load(fd)
-
-        # load prior distribution
-        prior = load_from_config(config["prior"])
-
-        # load inference class
-        inference_class = load_class(
-            module_name=config["model"]["module"],
-            class_name=config["model"]["class"],
-        )
-
-        # load logistics
-        train_args = config["train_args"]
-        output_path = Path(config["output_path"])
-        name = ""
-        if "name" in config["model"]:
-            name = config["model"]["name"]+"_"
-
-        return cls(
-            prior=prior,
-            inference_class=inference_class,
-            device=config["device"],
-            train_args=train_args,
-            output_path=output_path,
-            name=name,
-        )
-
-    def __call__(self, loader: _BaseLoader, seed: int = None):
-        """Train your posterior and save it to file
-
-        Args:
-            loader (_BaseLoader): dataloader with stored data-parameter pairs
-            seed (int): torch seed for reproducibility
-        """
-        t0 = time.time()
-
-        logging.info(f"MODEL INFERENCE CLASS: {self.inference_class.__name__}")
-
-        x_obs = loader.get_obs_data()
-
-        # setup and train each architecture
-        model = self.inference_class(
-            prior=self.prior,
-            simulator=loader.simulator
-        )
-        samples = model(x_obs, return_summary=False, **self.train_args)
-
-        # save model
-
-        # save if output path is specified
-        if self.output_path is not None:
-            str_p = self.name + "samples.pkl"
-            with open(self.output_path / str_p, "wb") as handle:
-                pickle.dump(samples, handle)
-
-=======
             # update proposal for next round
             self.proposal = posterior_ensemble.set_default_x(x_obs)
         logging.info(f"It took {time.time() - t0} seconds to train models.")
@@ -607,7 +439,6 @@
             with open(self.out_dir / str_p, "wb") as handle:
                 pickle.dump(samples, handle)
 
->>>>>>> 86839f54
         logging.info(
             f"It took {time.time() - t0} seconds to run the model.")
         return samples