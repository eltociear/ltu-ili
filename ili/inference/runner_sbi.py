"""
Module to train posterior inference models using the sbi package
"""


import yaml
import time
import logging
import pickle
import torch
import torch.nn as nn
import sbi
from pathlib import Path
from typing import Dict, List, Callable
from torch.distributions import Independent
from sbi.inference import NeuralInference
from sbi.utils.posterior_ensemble import NeuralPosteriorEnsemble
from ili.utils import load_class, load_from_config

logging.basicConfig(level=logging.INFO)

default_config = (
    Path(__file__).parent.parent / "examples/configs/sample_sbi.yaml"
)


class SBIRunner:
    """Class to train posterior inference models using the sbi package

    Args:
        prior (Independent): prior on the parameters
        inference_class (NeuralInference): sbi inference class used to
            train neural posteriors
        neural_posteriors (List[Callable]): list of neural posteriors
        embedding_net (nn.Module): neural network to compress high
            dimensional data into lower dimensionality
        train_args (Dict): dictionary of hyperparameters for training
        output_path (Path): path where to store outputs
    """

    def __init__(
        self,
        prior: Independent,
        inference_class: NeuralInference,
        neural_posteriors: List[Callable],
        device: str,
        embedding_net: nn.Module,
        train_args: Dict,
        output_path: Path,
        proposal: Independent = None
    ):
<<<<<<< HEAD
=======
        """Class to train posterior inference models using the sbi package

        Args:
            prior (Independent): prior on the parameters
            proposal (Independent): proposal distribution from which existing simulations were
            run, for single round inference only. By default, sbi will set proposal = prior unless a proposal is specified. 
            While it is possible to choose a prior on parameters different than the proposal for SNPE, 
            we advise to leave proposal to None unless for test purposes.
            
            inference_class (NeuralInference): sbi inference class used to that train neural posteriors
            neural_posteriors (List[Callable]): list of neural posteriors to train
            embedding_net (nn.Module): neural network to compress high dimensional data into lower dimensionality
            train_args (Dict): dictionary of hyperparameters for training
            output_path (Path): path where to store outputs
        """
>>>>>>> 7eafe44d
        self.prior = prior
        self.proposal = proposal
        self.inference_class = inference_class
        self.neural_posteriors = neural_posteriors
        self.device = device
        self.embedding_net = embedding_net
        self.train_args = train_args
        if 'num_round' in train_args:
            self.num_rounds = train_args['num_round']
            self.train_args.pop('num_round')
        else:
            self.num_rounds = 1
        self.output_path = output_path
        if self.output_path is not None:
            self.output_path.mkdir(parents=True, exist_ok=True)

    @classmethod
    def from_config(cls, config_path: Path) -> "SBIRunner":
        """Create an sbi runner from a yaml config file

        Args:
            config_path (Path, optional): path to config file
        Returns:
            SBIRunner: the sbi runner specified by the config file
        """
        with open(config_path, "r") as fd:
            config = yaml.safe_load(fd)
        prior = load_from_config(config["prior"])
        if "proposal" in config:
            proposal = load_from_config(config["proposal"])
        else:
            proposal = None
        if "embedding_net" in config:
            embedding_net = load_from_config(
                config=config["embedding_net"],
            )
        else:
            embedding_net = nn.Identity()
        inference_class = load_class(
            module_name=config["model"]["module"],
            class_name=config["model"]["class"],
        )
        neural_posteriors = cls.load_neural_posteriors(
            embedding_net=embedding_net,
            posteriors_config=config["model"]["neural_posteriors"],
        )
        train_args = config["train_args"]
        output_path = Path(config["output_path"])
        return cls(
            prior=prior,
            proposal = proposal,
            inference_class=inference_class,
            neural_posteriors=neural_posteriors,
            device=config["device"],
            embedding_net=embedding_net,
            train_args=train_args,
            output_path=output_path,
        )

    @classmethod
    def load_neural_posteriors(
        cls,
        embedding_net: nn.Module,
        posteriors_config: List[Dict],
    ) -> List[Callable]:
        """Load the inference model

        Args:
            embedding_net (nn.Module): neural network to compress data
            posterior_config(List[Dict]): list with configurations for each
                neural posterior model in the ensemble

        Returns:
            List[Callable]: list of neural posterior models with forward
                methods
        """
        neural_posteriors = []
        for model_args in posteriors_config:
            neural_posteriors.append(
                sbi.utils.posterior_nn(
                    embedding_net=embedding_net,
                    **model_args,
                )
            )
        return neural_posteriors

<<<<<<< HEAD
    def __call__(self, loader):
=======

    def __call__(self, loader, seed = None):
>>>>>>> 7eafe44d
        """Train your posterior and save it to file

        Args:
            loader (BaseLoader): dataloader with stored summary-parameter pairs
        """

        t0 = time.time()
        x = torch.Tensor(loader.get_all_data())
        theta = torch.Tensor(loader.get_all_parameters())
        posteriors, val_loss = [], []
        for n, posterior in enumerate(self.neural_posteriors):
            if seed is not None:
                torch.manual_seed(seed)
            logging.info(
                f"Training model {n+1} out of {len(self.neural_posteriors)}"
                " ensemble models"
            )
            model = self.inference_class(
                prior=self.prior,
                density_estimator=posterior,
                device=self.device,
            )
            model = model.append_simulations(theta, x, proposal = self.proposal)
            if not isinstance(self.embedding_net, nn.Identity):
                self.embedding_net.initalize_model(n_input=x.shape[-1])
            density_estimator = model.train(
                **self.train_args,
            )
            posteriors.append(model.build_posterior(density_estimator))
            val_loss += model.summary["best_validation_log_prob"]
        posterior = NeuralPosteriorEnsemble(
            posteriors=posteriors,
            weights=torch.tensor([float(vl) for vl in val_loss]),
        )
        with open(self.output_path / "posterior.pkl", "wb") as handle:
            pickle.dump(posterior, handle)
        logging.info(
            f"It took {time.time() - t0} seconds to train all models.")


class SBIRunnerSequential(SBIRunner):
    """
    Class to train posterior inference models using the sbi package with
    multiple rounds
    """

    def __call__(self, loader):
        """Train your posterior and save it to file

        Args:
            loader (BaseLoader): data loader with ability to simulate
                summary-parameter pairs
        """
        t0 = time.time()
        x_obs = loader.get_obs_data()

        all_model = []
        for n, posterior in enumerate(self.neural_posteriors):
            all_model.append(self.inference_class(
                prior=self.prior,
                density_estimator=posterior,
                device=self.device,
            ))
        proposal = self.prior

        for rnd in range(self.num_rounds):
            t1 = time.time()
            logging.info(
                f"Running round {rnd+1} of {self.num_rounds}"
            )
            theta, x = loader.simulate(proposal)
            theta, x = torch.Tensor(theta), torch.Tensor(x)
            posteriors, val_loss = [], []
            for i in range(len(self.neural_posteriors)):
                logging.info(
                    f"Training model {n+1} out of "
                    f"{len(self.neural_posteriors)} ensemble models"
                )
                if not isinstance(self.embedding_net, nn.Identity):
                    self.embedding_net.initalize_model(n_input=x.shape[-1])
                density_estimator = \
                    all_model[i].append_simulations(theta, x, proposal).train(
                        **self.train_args,
                    )
                posteriors.append(
                    all_model[i].build_posterior(density_estimator))
                val_loss.append(
                    all_model[i].summary["best_validation_log_prob"][-1])

            val_loss = torch.tensor([float(vl) for vl in val_loss])
            # Subtract maximum loss to improve numerical stability of exp
            # (cancels in next line)
            val_loss = torch.exp(val_loss - val_loss.max())
            val_loss /= val_loss.sum()

            posterior = NeuralPosteriorEnsemble(
                posteriors=posteriors,
                weights=val_loss
            )

            with open(self.output_path / f"posterior_{rnd}.pkl", "wb") as f:
                pickle.dump(posterior, f)
            proposal = posterior.set_default_x(x_obs)
            logging.info(
                f"It took {time.time()-t1} seconds to complete round {rnd+1}.")

        with open(self.output_path / "posterior.pkl", "wb") as f:
            pickle.dump(posterior, f)
        logging.info(
            f"It took {time.time() - t0} seconds to train all models.")<|MERGE_RESOLUTION|>--- conflicted
+++ resolved
@@ -36,6 +36,12 @@
             dimensional data into lower dimensionality
         train_args (Dict): dictionary of hyperparameters for training
         output_path (Path): path where to store outputs
+        proposal (Independent): proposal distribution from which existing 
+            simulations were run, for single round inference only. By default,
+            sbi will set proposal = prior unless a proposal is specified. 
+            While it is possible to choose a prior on parameters different
+            than the proposal for SNPE, we advise to leave proposal to None
+            unless for test purposes.
     """
 
     def __init__(
@@ -49,24 +55,6 @@
         output_path: Path,
         proposal: Independent = None
     ):
-<<<<<<< HEAD
-=======
-        """Class to train posterior inference models using the sbi package
-
-        Args:
-            prior (Independent): prior on the parameters
-            proposal (Independent): proposal distribution from which existing simulations were
-            run, for single round inference only. By default, sbi will set proposal = prior unless a proposal is specified. 
-            While it is possible to choose a prior on parameters different than the proposal for SNPE, 
-            we advise to leave proposal to None unless for test purposes.
-            
-            inference_class (NeuralInference): sbi inference class used to that train neural posteriors
-            neural_posteriors (List[Callable]): list of neural posteriors to train
-            embedding_net (nn.Module): neural network to compress high dimensional data into lower dimensionality
-            train_args (Dict): dictionary of hyperparameters for training
-            output_path (Path): path where to store outputs
-        """
->>>>>>> 7eafe44d
         self.prior = prior
         self.proposal = proposal
         self.inference_class = inference_class
@@ -117,7 +105,7 @@
         output_path = Path(config["output_path"])
         return cls(
             prior=prior,
-            proposal = proposal,
+            proposal=proposal,
             inference_class=inference_class,
             neural_posteriors=neural_posteriors,
             device=config["device"],
@@ -153,16 +141,12 @@
             )
         return neural_posteriors
 
-<<<<<<< HEAD
-    def __call__(self, loader):
-=======
-
-    def __call__(self, loader, seed = None):
->>>>>>> 7eafe44d
+    def __call__(self, loader, seed=None):
         """Train your posterior and save it to file
 
         Args:
             loader (BaseLoader): dataloader with stored summary-parameter pairs
+            seed (int): torch seed for reproducibility
         """
 
         t0 = time.time()
@@ -181,7 +165,7 @@
                 density_estimator=posterior,
                 device=self.device,
             )
-            model = model.append_simulations(theta, x, proposal = self.proposal)
+            model = model.append_simulations(theta, x, proposal=self.proposal)
             if not isinstance(self.embedding_net, nn.Identity):
                 self.embedding_net.initalize_model(n_input=x.shape[-1])
             density_estimator = model.train(
