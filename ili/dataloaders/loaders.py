"""
Module for loading data into the ltu-ili pipeline.
"""

import yaml
from abc import ABC, abstractmethod
from typing import Any, List, Tuple, Optional
from pathlib import Path
import numpy as np
import json
import pandas as pd
from ili.utils import Dataset

try:
    from sbi.simulators.simutils import simulate_in_batches
except ModuleNotFoundError:
    pass


class _BaseLoader(ABC):
    @classmethod
<<<<<<< HEAD
    def from_config(cls, config_path: Path, **kwargs) -> "_BaseLoader":
=======
    def from_config(
        cls,
        config_path: Path,
        stage: str = None
    ) -> "_BaseLoader":
>>>>>>> 7875fdc4
        """Create a data loader from a yaml config file

        Args:
            config_path (Path): path to config file.
            **kwargs: optional keyword arguments to overload config file

        Returns:
            BaseLoader: the sbi runner specified by the config file
        """
        with open(config_path, "r") as fd:
            config = yaml.safe_load(fd)

        # optionally overload config file with kwargs
        config.update(kwargs)

        return cls(**config)

    @abstractmethod
    def __len__(self) -> int:
        """Returns the total number of data points in the dataset

        Returns:
            int: length of dataset
        """
        return NotImplemented

    @abstractmethod
    def get_all_data(self) -> Any:
        """Returns all the loaded data

        Returns:
            Any: data
        """
        return NotImplemented

    @abstractmethod
    def get_all_parameters(self) -> Any:
        """Returns all the loaded parameters

        Returns:
            Any: parameters
        """
        return NotImplemented

    @abstractmethod
    def get_obs_data(self) -> Any:
        """Returns the observed data

        Returns:
            Any: data
        """
        return NotImplemented

    @abstractmethod
    def get_fid_parameters(self) -> Any:
        """Returns the fiducial parameters which we expect the
        observed data to resemble

        Returns:
            Any: parameters
        """
        return NotImplemented


class NumpyLoader(_BaseLoader):
    """A class for loading in-memory data using numpy arrays.

    Args:
        x (np.array): Array of training data of
            shape (Ndata, \*data.shape)
        theta (np.array): Array of training parameters of
            shape (Ndata, \*parameters.shape)
        xobs (Optional[np.array]): Array of observed data of
            shape (\*data.shape). Defaults to None.
        thetafid (Optional[np.array]): Array of fiducial
            parameters of shape (\*parameters.shape). Defaults to None.
    """

    def __init__(
        self,
        x: np.array,
        theta: np.array,
        xobs: Optional[np.array] = None,
        thetafid: Optional[np.array] = None
    ) -> None:
        self.x = x
        self.theta = theta
        if len(self.x) != len(self.theta):
            raise Exception(
                "Stored data and parameters are not of same length.")
        self.xobs = xobs
        self.thetafid = thetafid

    def __len__(self) -> int:
        """Returns the total number of data points in the dataset

        Returns:
            int: length of dataset
        """
        if self.x is None:
            return 0
        return len(self.x)

    def get_all_data(self) -> np.array:
        """Returns all the loaded data for training

        Returns:
            np.array: data
        """
        return self.x

    def get_all_parameters(self):
        """Returns all the loaded parameters for training

        Returns:
            np.array: parameters
        """
        return self.theta

    def get_obs_data(self) -> np.array:
        """Returns the observed data

        Returns:
            np.array: data
        """
        return self.xobs

    def get_fid_parameters(self):
        """Returns the fiducial parameters which we expect the
        observed data to resemble

        Returns:
            np.array: parameters
        """
        return self.thetafid


class StaticNumpyLoader(NumpyLoader):
    """Loads single numpy files of data and parameters from disk

    Args:
        in_dir (str): path to the location of stored data
        x_file (str): filename of the stored training data
        theta_file (str): filename of the stored training parameters
        xobs_file (Optional[str]): filename used for observed x values
        thetafid_file (Optional[str]): filename used for fiducial parameters
    """

    def __init__(
        self,
        in_dir: str,
        x_file: str,
        theta_file: str,
        xobs_file: Optional[str] = None,
        thetafid_file: Optional[str] = None
    ) -> None:
        self.in_dir = Path(in_dir)
        self.x_path = self.in_dir / x_file
        self.theta_path = self.in_dir / theta_file

        # Load stored data (if specified)
        x = np.load(self.x_path)
        theta = np.load(self.theta_path)
        if xobs_file is None:
            self.xobs_path = None
            xobs = None
        else:
            self.xobs_path = self.in_dir / xobs_file
            xobs = np.load(self.xobs_path)
        if thetafid_file is None:
            self.thetafid_path = None
            thetafid = None
        else:
            self.thetafid_path = self.in_dir / thetafid_file
            thetafid = np.load(self.thetafid_path)

        super().__init__(x=x, theta=theta, xobs=xobs, thetafid=thetafid)


class SBISimulator(NumpyLoader):
    """
    Class to run simulations of data and parameters and save
    results to numpy files. Only works for sbi backend.

    Args:
        in_dir (str): path to the location of stored data
        xobs_file (str): filename used for observed x values
        num_simulations (int): number of simulations to run at each call
        simulator (callable): function taking the parameters as an
            argument and returns data
        save_simulated (Optional[bool]): whether to save simulated data.
            Concatenates to previous data if True. Defaults to False.
        x_file (Optional[str]): filename of the stored first-round
            training data
        theta_file (Optional[str]): filename of the stored first-round
            training parameters
        thetafid_file (Optional[str]): filename used for fiducial parameters
    """
<<<<<<< HEAD

    def __init__(
        self,
        in_dir: str,
        xobs_file: str,
        num_simulations: int,
        simulator: Optional[callable] = None,
        save_simulated: Optional[bool] = False,
        x_file: Optional[str] = None,
        theta_file: Optional[str] = None,
        thetafid_file: Optional[str] = None,
    ):
        self.in_dir = Path(in_dir)
        self.xobs_path = self.in_dir / xobs_file
        self.num_simulations = num_simulations
        self.simulator = simulator
        self.save_simulated = save_simulated

        # If save_simulated, check that x_file and theta_file are specified
        if save_simulated and (x_file is None or theta_file is None):
            raise Exception(
                "If save_simulated is True, x_file and theta_file must be "
                "specified."
            )

        # Load stored data (if specified)
        xobs = np.load(self.xobs_path)
        x = np.array([])
        theta = np.array([])
        thetafid = None
        if x_file is None:
            self.x_path = None
        else:
            self.x_path = self.in_dir / x_file
            if self.x_path.is_file():
                x = np.load(self.x_path)
        if theta_file is None:
            self.theta_path = None
        else:
            self.theta_path = self.in_dir / theta_file
            if self.theta_path.is_file():
                theta = np.load(self.theta_path)
        if thetafid_file is None:
            self.thetafid_path = None
        else:
            self.thetafid_path = self.in_dir / thetafid_file
            thetafid = np.load(self.thetafid_path)

        super().__init__(x=x, theta=theta, xobs=xobs, thetafid=thetafid)

    def set_simulator(self, simulator: callable):
        """Set the simulator to be used in the inference

        Args:
            simulator (callable): function taking the parameters as an
                argument and returns data
        """
        self.simulator = simulator

    def simulate(self, proposal: Any) -> Tuple[np.array, np.array]:
        """Run simulations give a proposal and returns ($\theta, x$) pairs
        obtained from sampling the proposal and simulating.

        Args:
            proposal (Any): Distribution to sample paramaters from

        Returns:
            Tuple[np.array, np.array]: Sampled parameters $\theta$ and
                simulation-outputs $x$.
        """
        theta = proposal.sample((self.num_simulations,)).cpu()
        x = simulate_in_batches(self.simulator, theta)
        theta, x = theta.numpy(), x.numpy()
        print(self.x.shape, x.shape)

        # Save simulated data (concatenates to previous data)
        if len(self) == 0:
            self.theta, self.x = theta, x
        else:
            self.theta = np.concatenate((self.theta, theta))
            self.x = np.concatenate((self.x, x))
        if self.save_simulated:
            np.save(self.theta_path, self.theta)
            np.save(self.x_path, self.x)

        return theta, x
=======

    def __init__(
        self,
        in_dir: str,
        xobs_file: str,
        num_simulations: int,
        simulator: Optional[callable] = None,
        save_simulated: Optional[bool] = False,
        x_file: Optional[str] = None,
        theta_file: Optional[str] = None,
        thetafid_file: Optional[str] = None,
    ):
        self.in_dir = Path(in_dir)
        self.xobs_path = self.in_dir / xobs_file
        self.num_simulations = num_simulations
        self.simulator = simulator
        self.save_simulated = save_simulated
>>>>>>> 7875fdc4

        # If save_simulated, check that x_file and theta_file are specified
        if save_simulated and (x_file is None or theta_file is None):
            raise Exception(
                "If save_simulated is True, x_file and theta_file must be "
                "specified."
            )

        # Load stored data (if specified)
        xobs = np.load(self.xobs_path)
        x = np.array([])
        theta = np.array([])
        thetafid = None
        if x_file is None:
            self.x_path = None
        else:
            self.x_path = self.in_dir / x_file
            if self.x_path.is_file():
                x = np.load(self.x_path)
        if theta_file is None:
            self.theta_path = None
        else:
            self.theta_path = self.in_dir / theta_file
            if self.theta_path.is_file():
                theta = np.load(self.theta_path)
        if thetafid_file is None:
            self.thetafid_path = None
        else:
            self.thetafid_path = self.in_dir / thetafid_file
            thetafid = np.load(self.thetafid_path)

        super().__init__(x=x, theta=theta, xobs=xobs, thetafid=thetafid)

    def set_simulator(self, simulator: callable):
        """Set the simulator to be used in the inference

        Args:
            simulator (callable): function taking the parameters as an
                argument and returns data
        """
        self.simulator = simulator

    def simulate(self, proposal: Any) -> Tuple[np.array, np.array]:
        """Run simulations give a proposal and returns ($\theta, x$) pairs
        obtained from sampling the proposal and simulating.

        Args:
            proposal (Any): Distribution to sample paramaters from

        Returns:
            Tuple[np.array, np.array]: Sampled parameters $\theta$ and
                simulation-outputs $x$.
        """
        theta = proposal.sample((self.num_simulations,)).cpu()
        x = simulate_in_batches(self.simulator, theta)
        theta, x = theta.numpy(), x.numpy()
        print(self.x.shape, x.shape)

<<<<<<< HEAD
=======
        # Save simulated data (concatenates to previous data)
        if len(self) == 0:
            self.theta, self.x = theta, x
        else:
            self.theta = np.concatenate((self.theta, theta))
            self.x = np.concatenate((self.x, x))
        if self.save_simulated:
            np.save(self.theta_path, self.theta)
            np.save(self.x_path, self.x)

        return theta, x


>>>>>>> 7875fdc4
class SummarizerDatasetLoader(NumpyLoader):
    """Class to load netCF files of data and a csv of parameters
    Basically a wrapper for ili-summarizer's Dataset, with added
    functionality for loading parameters

    Args:
        in_dir (str): path to data directory
        stage (str): whether to load train, test or val data
        x_root (str): root of data files
        theta_file (str): parameter file name
        train_test_split_file (str): file name where train, test, val
            split idx are stored
        param_names (List[str]): parameters to fit
        xobs_file (Optional[str]): filename used for observed x values
        thetafid_file (Optional[str]): filename used for fiducial parameters

    Raises:
        Exception: won't work when data and parameters don't have
            same length
    """

    def __init__(
        self,
        in_dir: str,
        stage: str,
        x_root: str,
        theta_file: str,
        train_test_split_file: str,
        param_names: List[str],
        xobs_file: Optional[str] = None,
        thetafid_file: Optional[str] = None
    ):
        self.in_dir = Path(in_dir)
        self.nodes = self.get_nodes_for_stage(
            stage=stage, train_test_split_file=train_test_split_file
        )
        self.x = Dataset(
            nodes=self.nodes,
            path_to_data=self.in_dir,
            root_file=x_root,
        )
        self.theta = self.load_parameters(
            param_file=theta_file,
            nodes=self.nodes,
            param_names=param_names,
        )
        if len(self.x) != len(self.theta):
            raise Exception(
                "Stored data and parameters are not of same length.")

        if xobs_file is None:
            self.xobs_path = None
            self.xobs = None
        else:
            self.xobs_path = self.in_dir / xobs_file
            self.xobs = np.load(self.xobs_path)
        if thetafid_file is None:
            self.thetafid_path = None
            self.thetafid = None
        else:
            self.thetafid_path = self.in_dir / thetafid_file
            self.thetafid = np.load(self.thetafid_path)

    def __len__(self) -> int:
        """Returns the total number of data points in the dataset

        Returns:
            int: length of dataset
        """
        return len(self.nodes)

    def get_all_data(self) -> np.array:
        """Returns all the loaded data

        Returns:
            np.array: data
        """
        return self.x.load().reshape((len(self), -1))

    def get_nodes_for_stage(
            self, stage: str,
            train_test_split_file: str) -> List[int]:
        """Get nodes for a given stage (train, test or val)

        Args:
            stage (str): either train, test or val
            train_test_split_file (str): file where node idx for each stage
                are stored

        Returns:
            List[int]: list of idx for stage
        """
        with open(self.in_dir / train_test_split_file) as f:
            train_test_split = json.load(f)
        return train_test_split[stage]

    def load_parameters(
        self, param_file: str, nodes: List[int], param_names: List[str]
    ) -> np.array:
        """Get parameters for nodes

        Args:
            param_file (str): where to find parameters of latin hypercube
            nodes (List[int]): list of nodes to read
            param_names (List[str]): parameters to use

        Returns:
            np.array: array of parameters
        """
        theta = pd.read_csv(
            self.in_dir / param_file, sep=" ", skipinitialspace=True
        ).iloc[nodes]
        return theta[param_names].values


# TODO: Add loaders which load dynamically from many files, so
# that everything doesn't need to be stored in memory<|MERGE_RESOLUTION|>--- conflicted
+++ resolved
@@ -19,15 +19,7 @@
 
 class _BaseLoader(ABC):
     @classmethod
-<<<<<<< HEAD
     def from_config(cls, config_path: Path, **kwargs) -> "_BaseLoader":
-=======
-    def from_config(
-        cls,
-        config_path: Path,
-        stage: str = None
-    ) -> "_BaseLoader":
->>>>>>> 7875fdc4
         """Create a data loader from a yaml config file
 
         Args:
@@ -44,6 +36,52 @@
         config.update(kwargs)
 
         return cls(**config)
+
+    @abstractmethod
+    def __len__(self) -> int:
+        """Returns the total number of data points in the dataset
+
+        Returns:
+            int: length of dataset
+        """
+        return NotImplemented
+
+    @abstractmethod
+    def get_all_data(self) -> Any:
+        """Returns all the loaded data
+
+        Returns:
+            Any: data
+        """
+        return NotImplemented
+
+    @abstractmethod
+    def get_all_parameters(self) -> Any:
+        """Returns all the loaded parameters
+
+        Returns:
+            Any: parameters
+        """
+        return NotImplemented
+
+    @abstractmethod
+    def get_obs_data(self) -> Any:
+        """Returns the observed data
+
+        Returns:
+            Any: data
+        """
+        return NotImplemented
+
+    @abstractmethod
+    def get_fid_parameters(self) -> Any:
+        """Returns the fiducial parameters which we expect the
+        observed data to resemble
+
+        Returns:
+            Any: parameters
+        """
+        return NotImplemented
 
     @abstractmethod
     def __len__(self) -> int:
@@ -226,7 +264,6 @@
             training parameters
         thetafid_file (Optional[str]): filename used for fiducial parameters
     """
-<<<<<<< HEAD
 
     def __init__(
         self,
@@ -313,99 +350,8 @@
             np.save(self.x_path, self.x)
 
         return theta, x
-=======
-
-    def __init__(
-        self,
-        in_dir: str,
-        xobs_file: str,
-        num_simulations: int,
-        simulator: Optional[callable] = None,
-        save_simulated: Optional[bool] = False,
-        x_file: Optional[str] = None,
-        theta_file: Optional[str] = None,
-        thetafid_file: Optional[str] = None,
-    ):
-        self.in_dir = Path(in_dir)
-        self.xobs_path = self.in_dir / xobs_file
-        self.num_simulations = num_simulations
-        self.simulator = simulator
-        self.save_simulated = save_simulated
->>>>>>> 7875fdc4
-
-        # If save_simulated, check that x_file and theta_file are specified
-        if save_simulated and (x_file is None or theta_file is None):
-            raise Exception(
-                "If save_simulated is True, x_file and theta_file must be "
-                "specified."
-            )
-
-        # Load stored data (if specified)
-        xobs = np.load(self.xobs_path)
-        x = np.array([])
-        theta = np.array([])
-        thetafid = None
-        if x_file is None:
-            self.x_path = None
-        else:
-            self.x_path = self.in_dir / x_file
-            if self.x_path.is_file():
-                x = np.load(self.x_path)
-        if theta_file is None:
-            self.theta_path = None
-        else:
-            self.theta_path = self.in_dir / theta_file
-            if self.theta_path.is_file():
-                theta = np.load(self.theta_path)
-        if thetafid_file is None:
-            self.thetafid_path = None
-        else:
-            self.thetafid_path = self.in_dir / thetafid_file
-            thetafid = np.load(self.thetafid_path)
-
-        super().__init__(x=x, theta=theta, xobs=xobs, thetafid=thetafid)
-
-    def set_simulator(self, simulator: callable):
-        """Set the simulator to be used in the inference
-
-        Args:
-            simulator (callable): function taking the parameters as an
-                argument and returns data
-        """
-        self.simulator = simulator
-
-    def simulate(self, proposal: Any) -> Tuple[np.array, np.array]:
-        """Run simulations give a proposal and returns ($\theta, x$) pairs
-        obtained from sampling the proposal and simulating.
-
-        Args:
-            proposal (Any): Distribution to sample paramaters from
-
-        Returns:
-            Tuple[np.array, np.array]: Sampled parameters $\theta$ and
-                simulation-outputs $x$.
-        """
-        theta = proposal.sample((self.num_simulations,)).cpu()
-        x = simulate_in_batches(self.simulator, theta)
-        theta, x = theta.numpy(), x.numpy()
-        print(self.x.shape, x.shape)
-
-<<<<<<< HEAD
-=======
-        # Save simulated data (concatenates to previous data)
-        if len(self) == 0:
-            self.theta, self.x = theta, x
-        else:
-            self.theta = np.concatenate((self.theta, theta))
-            self.x = np.concatenate((self.x, x))
-        if self.save_simulated:
-            np.save(self.theta_path, self.theta)
-            np.save(self.x_path, self.x)
-
-        return theta, x
-
-
->>>>>>> 7875fdc4
+
+
 class SummarizerDatasetLoader(NumpyLoader):
     """Class to load netCF files of data and a csv of parameters
     Basically a wrapper for ili-summarizer's Dataset, with added
