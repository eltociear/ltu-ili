"""
Module for loading data into the ltu-ili pipeline.
"""

import yaml
from abc import ABC, abstractmethod
from typing import Any, List, Tuple, Optional, Union
from pathlib import Path
import numpy as np
import json
import pandas as pd
from ili.utils import Dataset

try:
    from sbi.simulators.simutils import simulate_in_batches
    import torch
    from torch.utils.data import DataLoader
except ModuleNotFoundError:
    pass


class _BaseLoader(ABC):
    @classmethod
    def from_config(
        cls,
        config_path: Union[str, Path],
        **kwargs
    ) -> "_BaseLoader":
        """Create a data loader from a yaml config file

        Args:
            config_path (str, Path): path to config file.
            **kwargs: optional keyword arguments to overload config file

        Returns:
            BaseLoader: the sbi runner specified by the config file
        """
        with open(config_path, "r") as fd:
            config = yaml.safe_load(fd)

        # optionally overload config file with kwargs
        config.update(kwargs)

        return cls(**config)

    @abstractmethod
    def __len__(self) -> int:
        """Returns the total number of data points in the dataset

        Returns:
            int: length of dataset
        """
        return NotImplemented

    @abstractmethod
    def get_all_data(self) -> Any:
        """Returns all the loaded data

        Returns:
            Any: data
        """
        return NotImplemented

    @abstractmethod
    def get_all_parameters(self) -> Any:
        """Returns all the loaded parameters

        Returns:
            Any: parameters
        """
        return NotImplemented

    @abstractmethod
    def get_obs_data(self) -> Any:
        """Returns the observed data

        Returns:
            Any: data
        """
        return NotImplemented

    @abstractmethod
    def get_fid_parameters(self) -> Any:
        """Returns the fiducial parameters which we expect the
        observed data to resemble

        Returns:
            Any: parameters
        """
        return NotImplemented

    @abstractmethod
    def __len__(self) -> int:
        """Returns the total number of data points in the dataset

        Returns:
            int: length of dataset
        """
        return NotImplemented

    @abstractmethod
    def get_all_data(self) -> Any:
        """Returns all the loaded data

        Returns:
            Any: data
        """
        return NotImplemented

    @abstractmethod
    def get_all_parameters(self) -> Any:
        """Returns all the loaded parameters

        Returns:
            Any: parameters
        """
        return NotImplemented

    @abstractmethod
    def get_obs_data(self) -> Any:
        """Returns the observed data

        Returns:
            Any: data
        """
        return NotImplemented

    @abstractmethod
    def get_fid_parameters(self) -> Any:
        """Returns the fiducial parameters which we expect the
        observed data to resemble

        Returns:
            Any: parameters
        """
        return NotImplemented


class NumpyLoader(_BaseLoader):
    """A class for loading in-memory data using numpy arrays.

    Args:
        x (np.array): Array of training data of
            shape (Ndata, \*data.shape)
        theta (np.array): Array of training parameters of
            shape (Ndata, \*parameters.shape)
        xobs (Optional[np.array]): Array of observed data of
            shape (\*data.shape). Defaults to None.
        thetafid (Optional[np.array]): Array of fiducial
            parameters of shape (\*parameters.shape). Defaults to None.
    """

    def __init__(
        self,
        x: np.array,
        theta: np.array,
        xobs: Optional[np.array] = None,
        thetafid: Optional[np.array] = None
    ) -> None:
        self.x = x
        self.theta = theta
        if len(self.x) != len(self.theta):
            raise Exception(
                "Stored data and parameters are not of same length.")
        self.xobs = xobs
        self.thetafid = thetafid

    def __len__(self) -> int:
        """Returns the total number of data points in the dataset

        Returns:
            int: length of dataset
        """
        if self.x is None:
            return 0
        return len(self.x)

    def get_all_data(self) -> np.array:
        """Returns all the loaded data for training

        Returns:
            np.array: data
        """
        return self.x

    def get_all_parameters(self):
        """Returns all the loaded parameters for training

        Returns:
            np.array: parameters
        """
        return self.theta

    def get_obs_data(self) -> np.array:
        """Returns the observed data

        Returns:
            np.array: data
        """
        return self.xobs

    def get_fid_parameters(self):
        """Returns the fiducial parameters which we expect the
        observed data to resemble

        Returns:
            np.array: parameters
        """
        return self.thetafid


class StaticNumpyLoader(NumpyLoader):
    """Loads single numpy files of data and parameters from disk

    Args:
        in_dir (str): path to the location of stored data
        x_file (str): filename of the stored training data
        theta_file (str): filename of the stored training parameters
        xobs_file (Optional[str]): filename used for observed x values
        thetafid_file (Optional[str]): filename used for fiducial parameters
    """

    def __init__(
        self,
        in_dir: str,
        x_file: str,
        theta_file: str,
        xobs_file: Optional[str] = None,
        thetafid_file: Optional[str] = None
    ) -> None:
        self.in_dir = Path(in_dir)
        self.x_path = self.in_dir / x_file
        self.theta_path = self.in_dir / theta_file

        # Load stored data (if specified)
        x = np.load(self.x_path)
        theta = np.load(self.theta_path)
        if xobs_file is None:
            self.xobs_path = None
            xobs = None
        else:
            self.xobs_path = self.in_dir / xobs_file
            xobs = np.load(self.xobs_path)
        if thetafid_file is None:
            self.thetafid_path = None
            thetafid = None
        else:
            self.thetafid_path = self.in_dir / thetafid_file
            thetafid = np.load(self.thetafid_path)

        super().__init__(x=x, theta=theta, xobs=xobs, thetafid=thetafid)


class SBISimulator(NumpyLoader):
    """
    Class to run simulations of data and parameters and save
    results to numpy files. Only works for sbi backend.

    Args:
        in_dir (str): path to the location of stored data
        xobs_file (str): filename used for observed x values
        num_simulations (int): number of simulations to run at each call
        simulator (callable): function taking the parameters as an
            argument and returns data
        save_simulated (Optional[bool]): whether to save simulated data.
            Concatenates to previous data if True. Defaults to False.
        x_file (Optional[str]): filename of the stored first-round
            training data
        theta_file (Optional[str]): filename of the stored first-round
            training parameters
        thetafid_file (Optional[str]): filename used for fiducial parameters
    """

    def __init__(
        self,
        in_dir: str,
        xobs_file: str,
        num_simulations: int,
        simulator: Optional[callable] = None,
        save_simulated: Optional[bool] = False,
        x_file: Optional[str] = None,
        theta_file: Optional[str] = None,
        thetafid_file: Optional[str] = None,
    ):
        self.in_dir = Path(in_dir)
        self.xobs_path = self.in_dir / xobs_file
        self.num_simulations = num_simulations
        self.simulator = simulator
        self.save_simulated = save_simulated

        # If save_simulated, check that x_file and theta_file are specified
        if save_simulated and (x_file is None or theta_file is None):
            raise Exception(
                "If save_simulated is True, x_file and theta_file must be "
                "specified."
            )

        # Load stored data (if specified)
        xobs = np.load(self.xobs_path)
        x = np.array([])
        theta = np.array([])
        thetafid = None
        if x_file is None:
            self.x_path = None
        else:
            self.x_path = self.in_dir / x_file
            if self.x_path.is_file():
                x = np.load(self.x_path)
        if theta_file is None:
            self.theta_path = None
        else:
            self.theta_path = self.in_dir / theta_file
            if self.theta_path.is_file():
                theta = np.load(self.theta_path)
        if thetafid_file is None:
            self.thetafid_path = None
        else:
            self.thetafid_path = self.in_dir / thetafid_file
            thetafid = np.load(self.thetafid_path)

        super().__init__(x=x, theta=theta, xobs=xobs, thetafid=thetafid)

    def set_simulator(self, simulator: callable):
        """Set the simulator to be used in the inference

        Args:
            simulator (callable): function taking the parameters as an
                argument and returns data
        """
        self.simulator = simulator

    def simulate(self, proposal: Any) -> Tuple[np.array, np.array]:
        """Run simulations give a proposal and returns ($\theta, x$) pairs
        obtained from sampling the proposal and simulating.

        Args:
            proposal (Any): Distribution to sample paramaters from

        Returns:
            Tuple[np.array, np.array]: Sampled parameters $\theta$ and
                simulation-outputs $x$.
        """
        theta = proposal.sample((self.num_simulations,)).cpu()
        x = simulate_in_batches(self.simulator, theta)
        theta, x = theta.numpy(), x.numpy()

        # Save simulated data (concatenates to previous data)
        if len(self) == 0:
            self.theta, self.x = theta, x
        else:
            self.theta = np.concatenate((self.theta, theta))
            self.x = np.concatenate((self.x, x))
        if self.save_simulated:
            np.save(self.theta_path, self.theta)
            np.save(self.x_path, self.x)

        return theta, x


class SummarizerDatasetLoader(NumpyLoader):
    """Class to load netCF files of data and a csv of parameters
    Basically a wrapper for ili-summarizer's Dataset, with added
    functionality for loading parameters

    Args:
        in_dir (str): path to data directory
        stage (str): whether to load train, test or val data
        x_root (str): root of data files
        theta_file (str): parameter file name
        train_test_split_file (str): file name where train, test, val
            split idx are stored
        param_names (List[str]): parameters to fit
        xobs_file (Optional[str]): filename used for observed x values
        thetafid_file (Optional[str]): filename used for fiducial parameters

    Raises:
        Exception: won't work when data and parameters don't have
            same length
    """

    def __init__(
        self,
        in_dir: str,
        stage: str,
        x_root: str,
        theta_file: str,
        train_test_split_file: str,
        param_names: List[str],
        xobs_file: Optional[str] = None,
        thetafid_file: Optional[str] = None
    ):
        self.in_dir = Path(in_dir)
        self.nodes = self.get_nodes_for_stage(
            stage=stage, train_test_split_file=train_test_split_file
        )
        self.x = Dataset(
            nodes=self.nodes,
            path_to_data=self.in_dir,
            root_file=x_root,
        )
        self.theta = self.load_parameters(
            param_file=theta_file,
            nodes=self.nodes,
            param_names=param_names,
        )
        if len(self.x) != len(self.theta):
            raise Exception(
                "Stored data and parameters are not of same length.")

        if xobs_file is None:
            self.xobs_path = None
            self.xobs = None
        else:
            self.xobs_path = self.in_dir / xobs_file
            self.xobs = np.load(self.xobs_path)
        if thetafid_file is None:
            self.thetafid_path = None
            self.thetafid = None
        else:
            self.thetafid_path = self.in_dir / thetafid_file
            self.thetafid = np.load(self.thetafid_path)

    def __len__(self) -> int:
        """Returns the total number of data points in the dataset

        Returns:
            int: length of dataset
        """
        return len(self.nodes)

    def get_all_data(self) -> np.array:
        """Returns all the loaded data

        Returns:
            np.array: data
        """
        return self.x.load().reshape((len(self), -1))

    def get_nodes_for_stage(
            self, stage: str,
            train_test_split_file: str) -> List[int]:
        """Get nodes for a given stage (train, test or val)

        Args:
            stage (str): either train, test or val
            train_test_split_file (str): file where node idx for each stage
                are stored

        Returns:
            List[int]: list of idx for stage
        """
        with open(self.in_dir / train_test_split_file) as f:
            train_test_split = json.load(f)
        return train_test_split[stage]

    def load_parameters(
        self, param_file: str, nodes: List[int], param_names: List[str]
    ) -> np.array:
        """Get parameters for nodes

        Args:
            param_file (str): where to find parameters of latin hypercube
            nodes (List[int]): list of nodes to read
            param_names (List[str]): parameters to use

        Returns:
            np.array: array of parameters
        """
        theta = pd.read_csv(
            self.in_dir / param_file, sep=" ", skipinitialspace=True
        ).iloc[nodes]
        return theta[param_names].values

<<<<<<< HEAD

class TorchLoader(_BaseLoader):
    """A class for using TorchDataloaders.

    Args:
        x (torch.Tensor): Array of training data of
            shape (Ndata, \*data.shape)
        theta (torch.Tensor): Array of training parameters of
            shape (Ndata, \*parameters.shape)
        xobs (Optional[torch.Tensor]): Array of observed data of
            shape (\*data.shape). Defaults to None.
        thetafid (Optional[torch.Tensor]): Array of fiducial
            parameters of shape (\*parameters.shape). Defaults to None.
    """

    def __init__(
        self,
        train_loader: DataLoader,
        val_loader: DataLoader,
        xobs: Optional[torch.Tensor] = None,
        thetafid: Optional[torch.Tensor] = None
    ) -> None:
        self.train_loader = train_loader
        self.val_loader = val_loader
        self.xobs = xobs
        self.thetafid = thetafid

    def __len__(self) -> int:
        """Returns the total number of data points in the dataset

        Returns:
            int: length of dataset
        """
        return len(self.train_loader)

    def get_all_data(self) -> torch.Tensor:
        """Returns all the loaded data for training

        Returns:
            torch.Tensor: data
        """
        return self.train_loader.dataset

    def get_all_parameters(self):
        """Returns all the loaded parameters for training

        Returns:
            torch.Tensor: parameters
        """
        return self.train_loader.dataset.y

    def get_obs_data(self) -> torch.Tensor:
        """Returns the observed data

        Returns:
            torch.Tensor: data
        """
        return self.xobs

    def get_fid_parameters(self):
        """Returns the fiducial parameters which we expect the
        observed data to resemble

        Returns:
            torch.Tensor: parameters
        """
        return self.thetafid

=======
>>>>>>> c2b7f3f2
# TODO: Add loaders which load dynamically from many files, so
# that everything doesn't need to be stored in memory<|MERGE_RESOLUTION|>--- conflicted
+++ resolved
@@ -471,7 +471,6 @@
         ).iloc[nodes]
         return theta[param_names].values
 
-<<<<<<< HEAD
 
 class TorchLoader(_BaseLoader):
     """A class for using TorchDataloaders.
@@ -540,7 +539,5 @@
         """
         return self.thetafid
 
-=======
->>>>>>> c2b7f3f2
 # TODO: Add loaders which load dynamically from many files, so
 # that everything doesn't need to be stored in memory