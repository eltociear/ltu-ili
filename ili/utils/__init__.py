from .import_utils import load_class, load_from_config
from .dataset import Dataset

try:
    from .distributions_pt import (
        Uniform, IndependentNormal, IndependentBeta, IndependentCauchy,
        IndependentChi2, IndependentExponential, IndependentFisherSnedecor,
        IndependentGamma, IndependentGumbel, IndependentHalfCauchy,
        IndependentHalfNormal, IndependentLaplace,
        IndependentLogNormal, IndependentPareto, IndependentStudentT,
<<<<<<< HEAD
        IndependentVonMises, IndependentWeibull, IndependentDirichlet,
        MultivariateNormal, Dirichlet, LowRankMultivariateNormal
    )
except ImportError:
    from .distributions_tf import Uniform, TruncatedGaussian, IndependentNormal
=======
        IndependentVonMises, IndependentWeibull,
        MultivariateNormal, LowRankMultivariateNormal,
        IndependentTruncatedNormal
    )
except ImportError:
    from .distributions_tf import (
        Uniform, IndependentNormal,
        MultivariateTruncatedNormal, IndependentTruncatedNormal
    )
>>>>>>> 5789084b
<|MERGE_RESOLUTION|>--- conflicted
+++ resolved
@@ -8,13 +8,6 @@
         IndependentGamma, IndependentGumbel, IndependentHalfCauchy,
         IndependentHalfNormal, IndependentLaplace,
         IndependentLogNormal, IndependentPareto, IndependentStudentT,
-<<<<<<< HEAD
-        IndependentVonMises, IndependentWeibull, IndependentDirichlet,
-        MultivariateNormal, Dirichlet, LowRankMultivariateNormal
-    )
-except ImportError:
-    from .distributions_tf import Uniform, TruncatedGaussian, IndependentNormal
-=======
         IndependentVonMises, IndependentWeibull,
         MultivariateNormal, LowRankMultivariateNormal,
         IndependentTruncatedNormal
@@ -23,5 +16,4 @@
     from .distributions_tf import (
         Uniform, IndependentNormal,
         MultivariateTruncatedNormal, IndependentTruncatedNormal
-    )
->>>>>>> 5789084b
+    )