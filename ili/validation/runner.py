--- conflicted
+++ resolved
@@ -154,12 +154,6 @@
         # load data
         x_test = loader.get_all_data()
         theta_test = loader.get_all_parameters()
-<<<<<<< HEAD
-        if loader.xobs is not None:
-            x_obs = loader.get_obs_data()
-            theta_obs = loader.get_obs_parameters()
-=======
->>>>>>> 86839f54
 
         # load observations for inference (defaults to None)
         x_obs = loader.get_obs_data()
@@ -171,11 +165,7 @@
                 isinstance(self.posterior, NeuralPosteriorEnsemble)):
             n = 0
             for posterior_model in self.posterior.posteriors:
-<<<<<<< HEAD
-                signature = self.name+self.signatures[n]
-=======
                 signature = self.signatures[n]+"_"
->>>>>>> 86839f54
                 n += 1
                 for metric in self.metrics.values():
                     logging.info(
