--- conflicted
+++ resolved
@@ -3,12 +3,8 @@
 import pandas as pd
 import seaborn as sns
 import tqdm
-<<<<<<< HEAD
-from sbi.inference.posteriors.base_posterior import NeuralPosterior
 from typing import List, Optional
-=======
 from abc import ABC, abstractmethod
->>>>>>> e2d37401
 from pathlib import Path
 import tarp
 from typing import List
@@ -39,19 +35,12 @@
 
     @abstractmethod
     def __call__(
-<<<<<<< HEAD
         self, 
-        posterior: NeuralPosterior, 
-        x: torch.Tensor,
-        theta: torch.Tensor,
-        x_obs: Optional[torch.Tensor] = None,
-        theta_obs: Optional[torch.Tensor] = None
-=======
-        self,
-        posterior: ModelClass,
-        x: np.array,
-        theta: np.array
->>>>>>> e2d37401
+        posterior: ModelClass, 
+        x: np.array,
+        theta: np.array,
+        x_obs: Optional[np.array] = None,
+        theta_obs: Optional[np.array] = None
     ):
         """Given a posterior and test data, measure a validation metric and save to file.
 
@@ -59,15 +48,18 @@
             posterior (ModelClass): trained sbi posterior inference engine
             x (np.array): array of test summaries
             y (np.array): array of test parameters
+            x_obs (np.array): tensor of observed summaries
+            theta_obs (np.array): tensor of true parameters for x_obs
         """
 
 
 class TARP(BaseMetric):
-    def __init__(self,
-                 num_samples: int,
-                 backend: str,
-                 output_path: Path
-                 ):
+    def __init__(
+        self,
+        num_samples: int,
+        backend: str,
+        output_path: Path
+    ):
         """Compute the TARP validation metric (https://arxiv.org/abs/2302.03026).
 
         Args:
@@ -77,27 +69,27 @@
         super().__init__(backend, output_path)
         self.num_samples = num_samples
 
-    def __call__(self,
-                 posterior: NeuralPosterior,
-                 x: np.array,
-                 theta: np.array,
-                 references: str = "random",
-                 metric: str = "euclidean"
-                 ):
+    def __call__(
+        self,
+        posterior: ModelClass,
+        x: np.array,
+        theta: np.array,
+        x_obs: Optional[np.array] = None,
+        theta_obs: Optional[np.array] = None,
+        references: str = "random",
+        metric: str = "euclidean"
+    ):
         """Given a posterior and test data, compute the TARP metric and save to file.
         Reference: https://arxiv.org/abs/2302.03026
         
         Args:
-            posterior (NeuralPosterior): trained sbi posterior inference engine
-            x (torch.Tensor): tensor of test summaries
-            theta (torch.Tensor): tensor of test parameters
-<<<<<<< HEAD
-            x_obs (torch.Tensor): tensor of observed summaries
-            theta_obs (torch.Tensor): tensor of true parameters for x_obs
-=======
+            posterior (ModelClass): trained sbi posterior inference engine
+            x (np.array): tensor of test summaries
+            theta (np.array): tensor of test parameters
+            x_obs (np.array, optional): Not used
+            theta_obs (np.array, optional): Not used
             references (str, optional): how to select the reference points. Defaults to "random".
             metric (str, optional): which metric to use. Defaults to "euclidean".
->>>>>>> e2d37401
         """
 
         posterior_samples = np.zeros((self.num_samples, x.shape[0], theta.shape[1]))
@@ -154,30 +146,20 @@
 
     def __call__(
         self,
-<<<<<<< HEAD
-        posterior: NeuralPosterior,
-        x: torch.Tensor,
-        theta: torch.Tensor,
-        x_obs: Optional[torch.Tensor] = None,
-        theta_obs: Optional[torch.Tensor] = None
-=======
         posterior: ModelClass,
         x: np.array,
-        theta: np.array
->>>>>>> e2d37401
+        theta: np.array,
+        x_obs: Optional[np.array] = None,
+        theta_obs: Optional[np.array] = None
     ):
         """Given a posterior and test data, plot the inferred posterior of a single test point and save to file.
 
         Args:
-            posterior (NeuralPosterior): trained sbi posterior inference engine
-            x (torch.Tensor): tensor of test summaries
-            theta (torch.Tensor): tensor of test parameters
-<<<<<<< HEAD
-            x_obs (torch.Tensor): tensor of observed summaries
-            theta_obs (torch.Tensor): tensor of true parameters for x_obs
-
-=======
->>>>>>> e2d37401
+            posterior (ModelClass): trained sbi posterior inference engine
+            x (np.array): tensor of test summaries
+            theta (np.array): tensor of test parameters
+            x_obs (np.array, optional): tensor of observed summaries
+            theta_obs (np.array, optional): tensor of true parameters for x_obs
         """
         ndim = theta.shape[-1]
 
@@ -359,41 +341,25 @@
 
     def __call__(
         self,
-<<<<<<< HEAD
-        posterior: NeuralPosterior,
-        x: torch.Tensor,
-        theta: torch.Tensor,
-        x_obs: Optional[torch.Tensor] = None,
-        theta_obs: Optional[torch.Tensor] = None
-=======
         posterior: ModelClass,
         x: np.array,
-        theta: np.array
->>>>>>> e2d37401
+        theta: np.array,
+        x_obs: Optional[np.array] = None,
+        theta_obs: Optional[np.array] = None
     ):
         """Plot rank histogram, posterior coverage, and true-pred diagnostics based on rank statistics
         inferred from posteriors. These are derived from sbi posterior metrics originally written by Chirag Modi.
         Reference: https://github.com/modichirag/contrastive_cosmology/blob/main/src/sbiplots.py
 
         Args:
-<<<<<<< HEAD
-            posterior (NeuralPosterior): trained sbi posterior inference engine
-            x (torch.Tensor): tensor of test summaries
-            theta (torch.Tensor): tensor of test parameters
-            x_obs (torch.Tensor): tensor of observed summaries
-            theta_obs (torch.Tensor): tensor of true parameters for x_obs
-=======
             posterior (ModelClass): trained sbi posterior inference engine
             x (np.array): tensor of test summaries
             y (np.array): tensor of test parameters
->>>>>>> e2d37401
+            x_obs (None, optional): Not used
+            theta_obs (None, optional): Not used
         """
 
         trues, mus, stds, ranks = self._get_ranks(posterior, x, theta)
         self._plot_ranks_histogram(ranks)
         self._plot_coverage(ranks)
-<<<<<<< HEAD
-        self._plot_predictions(trues,mus,stds)
-=======
-        self._plot_predictions(trues, mus, stds)
->>>>>>> e2d37401
+        self._plot_predictions(trues, mus, stds)