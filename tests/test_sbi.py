import warnings  # noqa
warnings.filterwarnings('ignore')  # noqa

import numpy as np
from numpy import testing
import matplotlib.pyplot as plt
import torch
import torch.nn as nn
import sbi
import os
import yaml
from pathlib import Path
import xarray as xr
import csv
import json
import unittest

import ili
from ili.dataloaders import (
<<<<<<< HEAD
    NumpyLoader, SBISimulator, StaticNumpyLoader)
from ili.inference.runner_sbi import SBIRunner, SBIRunnerSequential, ABCRunner
from ili.validation.metrics import PlotSinglePosterior, PosteriorCoverage
=======
    NumpyLoader, SBISimulator, StaticNumpyLoader, SummarizerDatasetLoader)
from ili.inference import (
    SBIRunner, SBIRunnerSequential, ABCRunner, InferenceRunner)
from ili.validation.metrics import (
    PlotSinglePosterior, PosteriorCoverage, PosteriorSamples)
>>>>>>> 86839f54
from ili.validation.runner import ValidationRunner
from ili.embedding import FCN
from ili.utils import load_nde_sbi

device = 'cuda' if torch.cuda.is_available() else 'cpu'
print('Device:', device)


def test_snpe(monkeypatch):
    """Test the SNPE inference class with a simple toy model."""

    monkeypatch.setattr(plt, 'show', lambda: None)

    # construct a working directory
    if not os.path.isdir("toy"):
        os.mkdir("toy")

    # create synthetic catalog
    def simulator(params):
        # create toy simulations
        x = np.linspace(0, 10, 20)
        y = 3 * params[0] * np.sin(x) + params[1] * x ** 2 - 2 * params[2] * x
        y += 1*np.random.randn(len(x))
        return y

    theta = np.random.rand(200, 3)  # 200 simulations, 3 parameters
    x = np.array([simulator(t) for t in theta])

    # make a dataloader
    loader = NumpyLoader(x=x, theta=theta)

    # define a prior
    prior = ili.utils.Uniform(low=[0, 0, 0], high=[1, 1, 1], device=device)

    # define an inference class (we are doing amortized posterior inference)
    engine = 'NPE'

    # instantiate your neural networks to be used as an ensemble
    nets = [
        sbi.utils.posterior_nn(
            model='maf', hidden_features=50, num_transforms=5),
        sbi.utils.posterior_nn(
            model='mdn', hidden_features=50, num_components=2)
    ]

    # define training arguments
    train_args = {
        'training_batch_size': 32,
        'learning_rate': 1e-4,
        'max_num_epochs': 5
    }

    # define an embedding network
    embedding_args = {
        'n_hidden': [x.shape[1], x.shape[1], x.shape[1]],
        'act_fn': "SiLU"
    }
    embedding_net = FCN(**embedding_args)

    # initialize the trainer
    runner = SBIRunner(
        prior=prior,
        engine=engine,
        nets=nets,
        device=device,
        embedding_net=embedding_net,
        train_args=train_args,
        proposal=None,
        out_dir=None  # no output path, so nothing will be saved to file
    )

    # train the model
    posterior, summaries = runner(loader=loader)

    signatures = posterior.signatures

    # choose a random input
    ind = np.random.randint(len(theta))
    # Check the forward of the embedding network
    r = embedding_net.forward(torch.FloatTensor(x))
    unittest.TestCase().assertIsInstance(r, torch.Tensor)
    unittest.TestCase().assertEqual(r.shape[0], x.shape[0])
    nsamples = 6

    # generate samples from the posterior using accept/reject sampling
    samples = posterior.sample((nsamples,), torch.Tensor(x[ind]).to(device))

    # calculate the log_prob for each sample
    log_prob = posterior.log_prob(samples, torch.Tensor(x[ind]).to(device))

    # use ltu-ili's built-in validation metrics to plot the posterior
    metric = PlotSinglePosterior(
        out_dir=None, num_samples=nsamples,
        sample_method='direct', labels=[f'$\\theta_{i}$' for i in range(3)],
        seed=1, save_samples=True
    )
    fig = metric(
        posterior=posterior,
        x_obs=x[ind], theta_fid=theta[ind],
        x=x, theta=theta
    )

    # calculate and plot the rank statistics + TARP to describe univariate
    # posterior coverage
    metric = PosteriorCoverage(
        out_dir=None, num_samples=nsamples,
        sample_method='direct', labels=[f'$\\theta_{i}$' for i in range(3)],
        plot_list=["tarp", "predictions", "coverage", "histogram", "logprob"]
    )
    fig = metric(
        posterior=posterior,
        x_obs=x[ind], theta_fid=theta[ind],
        x=x, theta=theta
    )

    # repeat but save to file and do tarp without bootstrapping
    metric = PosteriorCoverage(
        out_dir=Path('./toy'), num_samples=nsamples,
        sample_method='direct', labels=[f'$\\theta_{i}$' for i in range(3)],
        plot_list=["tarp", "predictions", "coverage", "histogram", "logprob"],
        save_samples=True,
    )
    fig = metric(
        posterior=posterior,
        x_obs=x[ind], theta_fid=theta[ind],
        x=x, theta=theta, bootstrap=False,
    )
    # get samples using emcee with the PosteriorSamples class
    nsamp = 2
    nchain = 6
    ntest = 1
    metric = PosteriorSamples(
        out_dir=None, num_samples=nsamp,
        sample_method='emcee',
        labels=[f'$\\theta_{i}$' for i in range(3)],
        sample_params={'num_chains': nchain})
    samples = metric(
        posterior=posterior,
        x_obs=x[ind], theta_fid=theta[ind],
        x=x[:ntest], theta=theta[:ntest],
        skip_initial_state_check=True,
    )
    unittest.TestCase().assertIsInstance(samples, np.ndarray)
    unittest.TestCase().assertListEqual(
        list(samples.shape), [nsamp, ntest, 3])

    # get samples using direct method with PosteriorSamples class
    metric = PosteriorSamples(
        out_dir=None, num_samples=nsamp,
        sample_method='direct',
        labels=[f'$\\theta_{i}$' for i in range(3)])
    samples = metric(
        posterior=posterior,
        x_obs=x[ind], theta_fid=theta[ind],
        x=x[:ntest], theta=theta[:ntest, :],
    )
    unittest.TestCase().assertIsInstance(samples, np.ndarray)
    unittest.TestCase().assertListEqual(list(samples.shape), [nsamp, ntest, 3])

    # get samples using pyro with the PosteriorSamples class
    metric = PosteriorSamples(
        out_dir=None, num_samples=nsamp,
        sample_method='slice_np_vectorized',
        labels=[f'$\\theta_{i}$' for i in range(3)],
        sample_params={'num_chains': nchain})
    samples = metric(
        posterior=posterior,
        x_obs=x[ind], theta_fid=theta[ind],
        x=x[:ntest], theta=theta[:ntest, :],
    )
    unittest.TestCase().assertIsInstance(samples, np.ndarray)
    unittest.TestCase().assertListEqual(list(samples.shape), [nsamp, ntest, 3])

    return


def test_snle(monkeypatch):
    """Test the SNLE inference class with a simple toy model."""

    monkeypatch.setattr(plt, 'show', lambda: None)

    # create the same synthetic catalog as the previous example
    def simulator_0(params):
        # create toy simulations
        x = np.linspace(0, 10, 20)
        y = 3 * params[0] * np.sin(x) + params[1] * x ** 2 - 2 * params[2] * x
        y += 1*np.random.randn(len(x))
        return y

    # here use only one parameter
    def simulator_1(params):
        # create toy simulations
        x = np.linspace(0, 10, 20)
        y = 3 * params[0] * np.sin(x)
        y += 1*np.random.randn(len(x))
        return y

    for npar, simulator in zip([3, 1], [simulator_0, simulator_1]):

        print("SIMULATOR", npar)

        # 200 simulations, npar parameters
        theta = np.atleast_2d(np.random.rand(200, npar))
        x = np.array([simulator(t) for t in theta])

        # make a dataloader
        loader = NumpyLoader(x=x, theta=theta)

        # define a prior
        prior = ili.utils.IndependentNormal(
            loc=[0]*npar, scale=[1]*npar, device=device)

        # define an inference class (we are doing amortized likelihood inference)
        engine = 'NLE'

        # instantiate your neural networks to be used as an ensemble
        nets = [
            sbi.utils.likelihood_nn(
                model='maf', hidden_features=50, num_transforms=5),
            sbi.utils.likelihood_nn(
                model='made', hidden_features=50, num_transforms=5)
        ]

        # define training arguments
        train_args = {
            'training_batch_size': 32,
            'learning_rate': 1e-4,
            'max_num_epochs': 5
        }

        # initialize the trainer
        runner = SBIRunner(
            prior=prior,
            engine=engine,
            nets=nets,
            device=device,
            embedding_net=None,
            train_args=train_args,
            proposal=None,
            out_dir=None  # no output path, so nothing will be saved to file
        )

        # train the model. this outputs a posterior model and training logs
        posterior, summaries = runner(loader=loader, seed=1)

        signatures = posterior.signatures

        # choose a random input
        ind = np.random.randint(len(theta))

        nsamples = 2

        # generate samples from the posterior using MCMC
        samples = posterior.sample(
            (nsamples,), x[ind],
            method='slice_np_vectorized', num_chains=2
        ).detach().cpu().numpy()

        # calculate the potential (prop. to log_prob) for each sample
        log_prob = posterior.log_prob(
            nsamples,
            x[ind]
        ).detach().cpu().numpy()

        # use ltu-ili's built-in validation metrics to plot the posterior
        metric = PlotSinglePosterior(
            out_dir=None, num_samples=nsamples,
            sample_method='slice_np_vectorized',
            sample_params={'num_chains': 2, 'burn_in': 1, 'thin': 1},
            labels=[f'$\\theta_{i}$' for i in range(npar)],
            seed=1, save_samples=True,
        )
        fig = metric(
            posterior=posterior,
            x_obs=x[ind], theta_fid=theta[ind],
            x=x, theta=theta
        )

        metric = PlotSinglePosterior(
            out_dir=None, num_samples=nsamples,
            sample_method='vi',
            sample_params={'dist': 'maf',
                           'n_particles': 32, 'learning_rate': 0.01},
            labels=[f'$\\theta_{i}$' for i in range(npar)]
        )
        fig = metric(
            posterior=posterior,
            x_obs=x[ind], theta_fid=theta[ind],
            x=x, theta=theta
        )

        if npar == 1:
            # Cannot sample directly for snle
            metric = PosteriorCoverage(
                out_dir=None, num_samples=nsamples,
                sample_method='direct', labels=[f'$\\theta_{i}$' for i in range(npar)],
                plot_list=["predictions", "coverage", "histogram"]
            )
            unittest.TestCase().assertRaises(
                ValueError,
                metric,
                posterior=posterior,
                x_obs=x[ind],
                theta_fid=theta[ind],
                x=x[:2],
                theta=theta[:2]
            )

            # Can sample with vi for snle
            metric = PosteriorCoverage(
                out_dir=None, num_samples=nsamples,
                sample_method='vi', labels=[f'$\\theta_{i}$' for i in range(npar)],
                plot_list=["predictions", "coverage", "histogram"]
            )
            metric(
                posterior=posterior,
                x_obs=x[ind], theta_fid=theta[ind],
                x=x[:2], theta=theta[:2]
            )

    return


def test_snre():
    """Test the SNRE inference class with a simple toy model."""

    # create the same synthetic catalog as the previous example
    def simulator(params):
        # create toy simulations
        x = np.linspace(0, 10, 20)
        y = 3 * params[0] * np.sin(x) + params[1] * x ** 2 - 2 * params[2] * x
        y += 1*np.random.randn(len(x))
        return y

    theta = np.random.rand(200, 3)  # 200 simulations, 3 parameters
    x = np.array([simulator(t) for t in theta])

    # make a dataloader
    loader = NumpyLoader(x=x, theta=theta)

    # define a prior
    prior = ili.utils.Uniform(low=[0, 0, 0], high=[1, 1, 1], device=device)

    # define an inference class (we are doing amortized likelihood inference)
    engine = 'NRE'

    nets = [
        sbi.utils.classifier_nn(
            model='resnet', hidden_features=50, num_blocks=3),
        sbi.utils.classifier_nn(model='mlp', hidden_features=50),
    ]

    train_args = {'training_batch_size': 32,
                  'learning_rate': 0.001, 'max_num_epochs': 5}

    # initialize the trainer
    runner = SBIRunner(
        prior=prior,
        engine=engine,
        nets=nets,
        device=device,
        embedding_net=None,
        train_args=train_args,
        proposal=None,
        out_dir=Path('./toy')
    )

    # train the model. this outputs a posterior model and training logs
    posterior, summaries = runner(loader=loader)

    return


def test_multiround():
    """Test the SNPE inference class with multiround training and a
    simple toy simulator."""

    device = 'cpu'

    def simulator(params):
        # create toy 'simulations'
        x = np.arange(10)
        y = params @ np.array([np.sin(x), x ** 2, x])
        y += np.random.randn(len(params), len(x))
        return y
    theta = np.random.rand(200, 3)  # 200 simulations, 3 parameters
    x = simulator(theta)

    # construct a working directory
    if not os.path.isdir("toy"):
        os.mkdir("toy")

    # simulate a single test observation and save as numpy files
    theta0 = np.zeros((1, 3))+0.5
    x0 = simulator(theta0)
    np.save('toy/thetaobs.npy', theta0[0])
    np.save('toy/xobs.npy', x0[0])

    np.save('toy/theta.npy', theta)
    np.save('toy/x.npy', x)

    np.save('toy/theta.npy', theta)
    np.save('toy/x.npy', x)

    # setup a dataloader which can simulate
<<<<<<< HEAD
    all_loader = SBISimulator('./toy',
                              'xobs.npy',
                              'thetaobs.npy',
                              './toy',
                              'x.npy',
                              'theta.npy',
                              400,
                              simulator,
                              )

=======
    # first uses existing data, second simulates all rounds
    all_loader = [
        SBISimulator(
            in_dir='./toy',
            xobs_file='xobs.npy',
            thetafid_file='thetaobs.npy',
            x_file='x.npy',
            theta_file='theta.npy',
            num_simulations=400,
            simulator=simulator,
            save_simulated=True
        ),
        SBISimulator(
            in_dir='./toy',
            xobs_file='xobs.npy',
            num_simulations=400,
            simulator=simulator,
            save_simulated=False
        ),
    ]
>>>>>>> 86839f54
    # train an SBI sequential model to infer x -> theta

    # define a prior
    prior = ili.utils.Uniform(low=[0, 0, 0], high=[1, 1, 1], device=device)

    #  Check lengths of simulator
    unittest.TestCase().assertEqual(len(all_loader[0]), 200)
    all_loader[0].simulate(prior)
    unittest.TestCase().assertEqual(len(all_loader[0]), 600)
    unittest.TestCase().assertEqual(len(all_loader[1]), 0)

    # define an inference class (we are doing amortized posterior inference)
    engine = 'SNPE'

    # instantiate your neural networks to be used as an ensemble
    nets = [
        sbi.utils.posterior_nn(
            model='maf', hidden_features=100, num_transforms=2),
        sbi.utils.posterior_nn(
            model='mdn', hidden_features=50, num_components=6)
    ]

    # define training arguments
    train_args = {
        'training_batch_size': 32,
        'learning_rate': 1e-3,
        'max_num_epochs': 5,
        'num_round': 2,
    }

    # define an embedding network
    embedding_args = {
        'n_hidden': [x.shape[1], x.shape[1], x.shape[1]],
        'act_fn': "SiLU"
    }
    embedding_net = FCN(**embedding_args)

    np.testing.assert_almost_equal(
        np.squeeze(all_loader[0].get_fid_parameters()),
        np.squeeze(theta0)
    )

    for loader in all_loader:

        # initialize the trainer
        runner = SBIRunnerSequential(
            prior=prior,
            engine=engine,
            nets=nets,
            device=device,
            embedding_net=embedding_net,
            train_args=train_args,
            out_dir='./toy',
        )

        # train the model
        runner(loader=loader, seed=1)

    # sample an ABC model to infer x -> theta
    train_args = {
        'num_simulations': 1000,
        'quantile': 0.1,
    }

    # define an inference class (we are doing approximate bayesian computation)
    engine = 'MCABC'

    runner = ABCRunner(
        prior=prior,
        engine=engine,
        device=device,
        train_args=train_args,
        out_dir='./toy',
    )
    runner(loader=all_loader[0])

    # sample an ABC model to infer x -> theta
    train_args = {
        'num_simulations': 1000,
        'quantile': 0.1,
    }

    # define an inference class (we are doing approximate bayesian computation)
    inference_class = sbi.inference.MCABC

    runner = ABCRunner(
        prior=prior,
        inference_class=inference_class,
        device=device,
        train_args=train_args,
        output_path='./toy',
    )
    runner(loader=all_loader)

    return


def test_prior():
    """Test the prior classes."""

    # create the same synthetic catalog as the previous example
    def simulator(params):
        # create toy simulations
        x = np.linspace(0, 10, 20)
        y = 3 * params[0] * np.sin(x) + params[1] * x ** 2 - 2 * params[2] * x
        y += 1*np.random.randn(len(x))
        return y

    theta = np.random.rand(200, 3)  # 200 simulations, 3 parameters
    x = np.array([simulator(t) for t in theta])

    # make a dataloader
    loader = NumpyLoader(x=x, theta=theta)

    # define a prior
    priors = [
        ili.utils.Uniform(low=[0, 0, 0], high=[1, 1, 1], device=device),
        ili.utils.IndependentNormal(
            loc=[0, 0, 0], scale=[1, 1, 1], device=device),
        ili.utils.MultivariateNormal(
            loc=[0, 0, 0], covariance_matrix=np.diag([1, 2, 3]), device=device),
        ili.utils.IndependentTruncatedNormal(
            loc=[0, 0, 0], scale=[1, 1, 1], low=[0, 0, 0], high=[1, 1, 1],
            device=device),
        ili.utils.LowRankMultivariateNormal(
            loc=[0, 0, 0], cov_factor=np.diag([1, 2, 3]), cov_diag=[1, 1, 1],
            device=device),
    ]

    for p in priors:
        # define an inference class (we are doing amortized posterior inference)
        engine = 'NPE'

        # instantiate your neural networks to be used as an ensemble
        nets = [
            sbi.utils.posterior_nn(
                model='maf', hidden_features=50, num_transforms=5),
        ]

        train_args = {'training_batch_size': 32,
                      'learning_rate': 0.001, 'max_num_epochs': 5}

        # initialize the trainer
        runner = SBIRunner(
            prior=p,
            engine=engine,
            nets=nets,
            device=device,
            embedding_net=None,
            train_args=train_args,
            proposal=None,
            out_dir=Path('./toy')
        )

        # train the model. this outputs a posterior model and training logs
        posterior, summaries = runner(loader=loader)

        # choose a random input
        ind = np.random.randint(len(theta))

        nsamples = 20

        # generate samples from the posterior using accept/reject sampling
        samples = posterior.sample(
            (nsamples,), torch.Tensor(x[ind]).to(device))

        # calculate the log_prob for each sample
        log_prob = posterior.log_prob(samples, torch.Tensor(x[ind]).to(device))

    return


def test_custom_priors():
    from ili.utils.distributions_pt import (
        _UnivariateTruncatedNormal, _TruncatedStandardNormal)

    loc, scale, low, high, value = 0.0, 1.0, -1.0, 1.0, 0.5
    dist = _UnivariateTruncatedNormal(loc, scale, low, high)
    cdf = dist.cdf(value)
    testing.assert_almost_equal(cdf.item(), 0.780453, decimal=5)
    icdf = dist.icdf(value)
    np.testing.assert_almost_equal(icdf.item(), 0.0, decimal=5)
    log_prob = dist.log_prob(value)
    testing.assert_almost_equal(log_prob.item(), -0.66222, decimal=5)

    # Test IndependentTruncatedNormal
    loc, scale, low, high, value = \
        [0.0, 0.0], [1.0, 1.0], [-1.0, -1.0], [1.0, 1.0], [0.5, 0.1]
    dist = ili.utils.IndependentTruncatedNormal(loc, scale, low, high)
    log_prob = dist.log_prob(torch.Tensor(value))
    testing.assert_almost_equal(log_prob.item(), -1.20445, decimal=5)
    sample = dist.sample()[:, 0]
    testing.assert_array_less(sample.numpy(), high)
    testing.assert_array_less(low, sample.numpy())
    # Test _TruncatedStandardNormal
    low, high = torch.FloatTensor([0.0, 0.0]), torch.FloatTensor([1.0, 1.0])
    dist = _TruncatedStandardNormal(low, high, validate_args=True)
    testing.assert_array_less(dist.mean, high)
    testing.assert_(torch.all(dist.variance >= 0))
    testing.assert_(torch.allclose(dist.support.lower_bound, low))
    testing.assert_(torch.allclose(dist.support.upper_bound, high))
    unittest.TestCase().assertEqual(low.shape, dist.auc.shape)
    unittest.TestCase().assertEqual(low.shape, dist.entropy().shape)
    value = torch.rand(100, len(low)) * (high - low) + low
    cdf = dist.cdf(value)
    testing.assert_(torch.all(cdf <= 1.0))
    testing.assert_(torch.all(cdf >= 0.0))
    unittest.TestCase().assertEqual(cdf.shape, value.shape)
    lp = dist.log_prob(value)
    unittest.TestCase().assertEqual(lp.shape, value.shape)
    dist = _TruncatedStandardNormal(low[0], high[0])
    try:
        _TruncatedStandardNormal(high, low)  # bounds in wrong order
        success = False
    except Exception as e:
        success = True
    unittest.TestCase().assertTrue(success)
    try:
        _TruncatedStandardNormal(
            low.float(), high.double())  # bounds wrong type
        success = False
    except Exception as e:
        success = True
    unittest.TestCase().assertTrue(success)
    _TruncatedStandardNormal(0.0, 1.0)  # bounds are numbers


def test_yaml():
    """Test SNPE/SNLE/SNRE/ABC inference classes instantiation
    with yaml config files."""

    if not os.path.isdir("toy"):
        os.mkdir("toy")

    # create synthetic catalog
    def simulator(params):
        # create toy 'simulations'
        x = np.arange(10)
        y = params @ np.array([np.sin(x), x ** 2, x])
        y += np.random.randn(len(params), len(x))
        return y

    # simulate data and save as numpy files
    np.random.seed(1)
    theta = np.random.rand(50, 3)  # 50 simulations, 3 parameters
    x = simulator(theta)
    np.save("toy/theta.npy", theta)
    np.save("toy/x.npy", x)

    # save a subset of these in a separate file
    np.save("toy/theta_val.npy", theta[:2, :])
    np.save("toy/x_val.npy", x[:2, :])

    # simulate a single test observation and save as numpy files
    theta0 = np.zeros((1, 3))
    x0 = simulator(theta0)
    np.save('toy/thetaobs.npy', theta[0])
    np.save('toy/xobs.npy', x[0])

    # Run for single round
    def simulator(params):
        # create toy simulations
        x = np.arange(10)
        y = 3 * params[0] * np.sin(x) + params[1] * x ** 2 - 2 * params[2] * x
        y += np.random.randn(len(x))
        return y

    # simulate data and save as numpy files
    theta = np.random.rand(10, 3)  # 10 simulations, 3 parameters
    x = np.array([simulator(t) for t in theta])
    np.save("toy/theta.npy", theta)
    np.save("toy/x.npy", x)

    # Yaml file for data - standard
    data = dict(
        in_dir='./toy',
        x_file='x.npy',
        theta_file='theta.npy'
    )
    with open('./toy/data.yml', 'w') as outfile:
        yaml.dump(data, outfile, default_flow_style=False)

    # Yaml file for data - subset
    data = dict(
        in_dir='./toy',
        x_file='x_val.npy',
        theta_file='theta_val.npy'
    )
    with open('./toy/data_val.yml', 'w') as outfile:
        yaml.dump(data, outfile, default_flow_style=False)

    # Yaml file for data - multiround
    data = dict(
        in_dir='./toy',
        xobs_file='xobs.npy',
        thetafid_file='thetaobs.npy',
        x_file='x.npy',
        theta_file='theta.npy',
        num_simulations=10,
    )
    with open('./toy/data_multi.yml', 'w') as outfile:
        yaml.dump(data, outfile, default_flow_style=False)

    # Yaml file for infer - standard
    data = dict(
        prior={'module': 'ili.utils',
               'class': 'IndependentNormal',
               'args': dict(
                   loc=[0.5, 0.5, 0.5],
                   scale=[0.5, 0.5, 0.5],
               ),
               },
        proposal={'module': 'ili.utils',
                  'class': 'IndependentNormal',
                  'args': dict(
                      loc=[0.5, 0.5, 0.5],
                      scale=[0.5, 0.5, 0.5],
                  ),
                  },
        model={'engine': 'SNPE',
               'nets': [
                   dict(model='maf', hidden_features=50,
                        num_transforms=5, signature='maf1'),
                   dict(model='mdn', hidden_features=50, num_components=2)],
               'name': 'test_snpe'
               },
        train_args=dict(
            training_batch_size=32,
            learning_rate=0.001,
        ),
        embedding_net={'module': 'ili.embedding',
                       'class': 'FCN',
                       'args': {
                           'n_hidden': [x.shape[1], x.shape[1], x.shape[1]],
                           'act_fn': "SiLU",
                       },
                       },
        device='cpu',
        out_dir='./toy'
    )
    with open('./toy/infer_snpe.yml', 'w') as outfile:
        yaml.dump(data, outfile, default_flow_style=False)
    data['model']['engine'] = 'SNLE'
    data['model']['nets'] = [
        dict(model='maf', hidden_features=50, num_transforms=5),
        dict(model='made', hidden_features=50, num_transforms=5)]
    with open('./toy/infer_snle.yml', 'w') as outfile:
        yaml.dump(data, outfile, default_flow_style=False)
    data['model']['engine'] = 'SNRE'
    data['model']['nets'] = [
        dict(model='resnet', hidden_features=50, num_blocks=3),
        dict(model='mlp', hidden_features=50)]
    with open('./toy/infer_snre.yml', 'w') as outfile:
        yaml.dump(data, outfile, default_flow_style=False)

    # Yaml file for infer - multiround
    data = dict(
        prior={'module': 'ili.utils',
               'class': 'Uniform',
               'args': dict(
                   low=[0, 0, 0],
                   high=[1, 1, 1],
               ),
               },
        model={'engine': 'SNPE_C',
               'nets': [
                   dict(model='maf', hidden_features=100, num_transforms=2),
                   dict(model='mdn', hidden_features=50, num_components=6)],
               },
        train_args=dict(
            training_batch_size=32,
            learning_rate=0.01,
            num_round=2,
        ),
        device='cpu',
        out_dir='./toy'
    )
    with open('./toy/infer_multi.yml', 'w') as outfile:
        yaml.dump(data, outfile, default_flow_style=False)

    #  Yaml file for infer - ABC
    data = dict(
        prior={'module': 'ili.utils',
               'class': 'Uniform',
               'args': dict(
                   low=[0, 0, 0],
                   high=[1, 1, 1],
               ),
               },
        model={'engine': 'MCABC',
               'name': 'toy_abc',
               'num_workers': 8,
               },
        train_args=dict(
            num_simulations=1000000,
            quantile=0.01,
        ),
        device='cpu',
        out_dir='./toy',
    )
    with open('./toy/infer_abc.yml', 'w') as outfile:
        yaml.dump(data, outfile, default_flow_style=False)

    # Make a matplotlib style file
    style = {
        'figure.figsize': '10,6',
        'figure.facecolor': 'white',
        'figure.dpi': 200,
        'savefig.dpi': 200,
        'savefig.bbox': 'tight',
        'font.size': 14,
        'font.weight': 300,
        'xtick.major.width': 1,
        'ytick.major.width': 1,
        'xtick.labelsize': 'small',
        'ytick.labelsize': 'small',
        'xtick.top': True,
        'ytick.right': True,
        'xtick.direction': 'in',
        'ytick.direction': 'in',
        'xtick.minor.visible': True,
        'ytick.minor.visible': True,
        'xtick.major.size': 5,
        'ytick.major.size': 5,
        'xtick.minor.size': 3,
        'ytick.minor.size': 3,
        'legend.fontsize': 'small',
        'lines.linewidth': 2,
        'image.origin': 'lower',
        'mathtext.fontset': 'cm',
        'savefig.edgecolor': 'white',
        'savefig.facecolor': 'white',
    }
    with open('./toy/style.mcstyle', 'w') as fout:
        for k, v in style.items():
            print(f'{k} : {v}', file=fout)

    # Make a matplotlib style file
    style = {
        'figure.figsize': '10,6',
        'figure.facecolor': 'white',
        'figure.dpi': 200,
        'savefig.dpi': 200,
        'savefig.bbox': 'tight',
        'font.size': 14,
        'font.weight': 300,
        'xtick.major.width': 1,
        'ytick.major.width': 1,
        'xtick.labelsize': 'small',
        'ytick.labelsize': 'small',
        'xtick.top': True,
        'ytick.right': True,
        'xtick.direction': 'in',
        'ytick.direction': 'in',
        'xtick.minor.visible': True,
        'ytick.minor.visible': True,
        'xtick.major.size': 5,
        'ytick.major.size': 5,
        'xtick.minor.size': 3,
        'ytick.minor.size': 3,
        'legend.fontsize': 'small',
        'lines.linewidth': 2,
        'image.origin': 'lower',
        'mathtext.fontset': 'cm',
        'savefig.edgecolor': 'white',
        'savefig.facecolor': 'white',
    }
    with open('./toy/style.mcstyle', 'w') as fout:
        for k, v in style.items():
            print(f'{k} : {v}', file=fout)

    # Yaml file for validation
    data = dict(
        out_dir='./toy',
        posterior_file='./posterior.pkl',
        style_path='./toy/style.mcstyle',
        labels=['t1', 't2', 't3'],
        ensemble_mode=False,
        metrics=dict(
            single_example={
                'module': 'ili.validation.metrics',
                'class': 'PlotSinglePosterior',
                'args': dict(
                    num_samples=2,
                    sample_method='direct',
                    sample_params=dict(
                        num_chains=1,
                        burn_in=1,
                        thin=1,
                    )
                )
            },
            coverage={
                'module': 'ili.validation.metrics',
                'class': 'PosteriorCoverage',
                'args': dict(
                    plot_list=["coverage", "histogram", "predictions", "tarp"],
                    num_samples=2,
                    sample_method='direct',
                    sample_params=dict(
                        num_chains=1,
                        burn_in=1,
                        thin=1,
                    )
                )
            },
            save_samples={
                'module': 'ili.validation.metrics',
                'class': 'PosteriorSamples',
                'args': dict(
                    num_samples=1,
                    sample_method='direct',
                    sample_params=dict(
                        num_chains=1,
                        burn_in=1,
                        thin=1
                    )
                )
            },
        )
    )
    with open('./toy/val.yml', 'w') as outfile:
        yaml.dump(data, outfile, default_flow_style=False)

    data['metrics']['save_samples']['args']['sample_method'] = 'vi'
    data['metrics'] = {
        'save_samples': {
            'module': 'ili.validation.metrics',
            'class': 'PosteriorSamples',
            'args': dict(
                num_samples=1,
                sample_method='direct',
                sample_params=dict(
                    num_chains=1,
                    burn_in=1,
                    thin=1
                )
            )
        }
    }
    with open('./toy/val_vi.yml', 'w') as outfile:
        yaml.dump(data, outfile, default_flow_style=False)

    data['metrics']['save_samples']['args']['sample_method'] = 'slice_np'
    with open('./toy/val_slice_np.yml', 'w') as outfile:
        yaml.dump(data, outfile, default_flow_style=False)

    data['metrics']['save_samples']['args']['sample_method'] = 'vi'
    with open('./toy/val_vi.yml', 'w') as outfile:
        yaml.dump(data, outfile, default_flow_style=False)

    data['metrics']['save_samples']['args']['sample_method'] = 'slice_np'
    with open('./toy/val_slice_np.yml', 'w') as outfile:
        yaml.dump(data, outfile, default_flow_style=False)

    # -------

    # Test objects
    StaticNumpyLoader.from_config("./toy/data.yml")
    SBIRunner.from_config("./toy/infer_snpe.yml")
    SBIRunner.from_config("./toy/infer_snle.yml")
    SBIRunner.from_config("./toy/infer_snre.yml")

    # -------
    # Run for multi round

    loader = SBISimulator.from_config("./toy/data_multi.yml")
    loader.set_simulator(simulator)
    run_seq = SBIRunnerSequential.from_config("./toy/infer_multi.yml")
    run_seq(loader=loader)

    # -------
    # Run for ABC

    ABCRunner.from_config("./toy/infer_abc.yml")

    # -------
    # Run validation

    val_runner = ValidationRunner.from_config("./toy/val.yml")
    val_runner(loader=loader)

    loader = StaticNumpyLoader.from_config("./toy/data_val.yml")

    val_runner = ValidationRunner.from_config("./toy/val_vi.yml")
    val_runner(loader=loader)

    val_runner = ValidationRunner.from_config("./toy/val_slice_np.yml")
    val_runner(loader=loader)

    return


def test_loaders():
    """Additional tests for data loaders."""

    from typing import Dict, Optional

    # -------
    # NumpyLoader

    # Exception if data and parameters of different size
    theta = np.random.rand(200, 3)  # 200 simulations, 3 parameters
    x = np.random.rand(190)  # 190 simulations
    unittest.TestCase().assertRaises(
        Exception,
        NumpyLoader,
        x,
        theta
    )

    if not os.path.isdir("toy"):
        os.mkdir("toy")
    x = np.random.rand(theta.shape[0], 7)
    np.save('./toy/x.npy', x)
    np.save('./toy/theta.npy', theta)
    np.save('./toy/xobs.npy', x[0, :])
    np.save('./toy/thetafid.npy', theta[0, :])

    # Check static numpy loader
    StaticNumpyLoader(
        in_dir='./toy/',
        x_file='x.npy',
        theta_file='theta.npy',
        xobs_file='xobs.npy',
        thetafid_file='thetafid.npy',
    )

    # Check length attribute
    loader = NumpyLoader(x, theta)
    unittest.TestCase().assertEqual(len(x), len(loader))

    # check a dataloader with no data has zero length
    def simulator(params):
        # create toy 'simulations'
        x = np.arange(10)
        y = params @ np.array([np.sin(x), x ** 2, x])
        y += np.random.randn(len(params), len(x))
        return y
    loader = SBISimulator(
        in_dir='./toy',
        xobs_file='xobs.npy',
        num_simulations=10,
        simulator=simulator
    )
    unittest.TestCase().assertEqual(len(loader), 0)
    prior = ili.utils.Uniform(low=[0, 0, 0], high=[1, 1, 1], device=device)
    loader.simulate(prior)
    unittest.TestCase().assertEqual(len(loader), 10)
    # Exception is files not specified
    unittest.TestCase().assertRaises(
        Exception,
        SBISimulator,
        in_dir='./toy',
        xobs_file='x.npy',
        num_simulations=10,
        save_simulated=True
    )

    # -------
    # SummarizerDatasetLoader

    if not os.path.isdir("toy"):
        os.mkdir("toy")

    # create the same synthetic catalog as the previous example
    def simulator(params):
        # create toy 'simulations'
        x = np.arange(10)
        y = params @ np.array([np.sin(x), x ** 2, x])
        y += np.random.randn(len(x))
        return y
    theta = np.random.rand(200, 3)  # 200 simulations, 3 parameters

    class Catalogue:
        def __init__(
            self,
            pos: np.array,
            vel: np.array,
            redshift: float,
            boxsize: float,
            cosmo_dict: Dict[str, float],
            name: str,
            mass: Optional[np.array] = None,
            mesh: bool = True,
            n_mesh: Optional[int] = 360,
        ):
            self.pos = pos % boxsize
            self.vel = vel
            self.mass = mass
            self.redshift = redshift
            self.boxsize = boxsize
            self.cosmo_dict = cosmo_dict
            self.name = name

        def __str__(self,) -> str:
            return self.name

    # make catalogues
    all_cat = [Catalogue(
        pos=np.ones((10, 3)),
        vel=np.ones((10, 3)),
        redshift=0.,
        boxsize=1000.,
        cosmo_dict={'t0': theta[i, 0], 't1': theta[i, 1], 't2': theta[i, 2]},
        name=f'cat_node{i}',
        mass=None,
        mesh=False,
        n_mesh=50
    ) for i in range(theta.shape[0])]

    # define the summary
    class SimpleSummary():

        def __init__(self, bins):
            self.bins = bins

        def __str__(self,):
            return 'simple_summary'

        def __call__(self, catalogue: Catalogue) -> np.array:
            """ Given a catalogue, compute our simple summary
            Args:
                catalogue (Catalogue):  catalogue to summarize
            Returns:
                np.array: the probability of finding N tracers inside random spheres
            """
            t = [catalogue.cosmo_dict[f't{i}'] for i in range(3)]
            return np.array([self.bins, simulator(t)])

        def to_dataset(self, summary: np.array) -> xr.DataArray:
            """ Convert a tpcf array into an xarray dataset
            with coordinates
            Args:
                summary (np.array): summary to convert
            Returns:
                xr.DataArray: dataset array
            """
            radii = [t[0] for t in summary]
            p_N = np.array([t[1] for t in summary])
            return xr.DataArray(
                p_N,
                dims=('r',),
                coords={
                    'r': radii,
                },
            )

        def store_summary(self, filename: str, summary: np.array):
            """Store summary as xarray dataset

            Args:
                filename (str): where to store 
                summary (np.array): summary to store
            """
            ds = self.to_dataset(summary)
            ds.to_netcdf(filename)

    # make and save summaries
    summary = SimpleSummary(np.arange(10))
    if not os.path.isdir(Path('./toy') / f"{str(summary)}"):
        os.mkdir(Path('./toy') / f"{str(summary)}")
    for cat in all_cat:
        s = summary(cat)
        summary.store_summary(
            Path('./toy') / f"{str(summary)}/{str(cat)}.nc", s
        )

    # save the parameters
    with open('./toy/summarizer_params.txt', 'w') as f:
        writer = csv.writer(f, delimiter=' ')
        writer.writerow(['t0', 't1', 't2'])
        for t in theta:
            writer.writerow(t)

    # save the test-train split
    i0 = theta.shape[0]//2
    i1 = 2 * theta.shape[0]//3
    split = {
        "train": list(np.arange(i0)),
        "val": list(np.arange(i0, i1)),
        "test": list(np.arange(i1, theta.shape[0]))
    }

    class NpEncoder(json.JSONEncoder):
        def default(self, obj):
            if isinstance(obj, np.integer):
                return int(obj)
            if isinstance(obj, np.floating):
                return float(obj)
            if isinstance(obj, np.ndarray):
                return obj.tolist()
            return super(NpEncoder, self).default(obj)
    with open('./toy/summarizer_train_test_split.json', 'w') as f:
        json.dump(split, f, cls=NpEncoder)
    # check calling the dataloader
    all_loaders = []
    all_loaders.append(
        SummarizerDatasetLoader(
            stage='train',
            in_dir='./toy',
            x_root=f'{str(summary)}/cat',
            theta_file='summarizer_params.txt',
            train_test_split_file='summarizer_train_test_split.json',
            param_names=['t0', 't1', 't2'],
        )
    )
    np.save('./toy/xobs.npy', all_loaders[-1].x.summaries[0, :])
    np.save('./toy/thetafid.npy', all_loaders[-1].theta[0])
    all_loaders.append(
        SummarizerDatasetLoader(
            stage='train',
            in_dir='./toy',
            x_root=f'{str(summary)}/cat',
            theta_file='summarizer_params.txt',
            train_test_split_file='summarizer_train_test_split.json',
            param_names=['t0', 't1', 't2'],
            xobs_file='xobs.npy',
            thetafid_file='thetafid.npy',
        )
    )

    # Use a config file
    data = dict(
        in_dir='./toy',
        x_root=f'{str(summary)}/cat',
        theta_file='summarizer_params.txt',
        train_test_split_file='summarizer_train_test_split.json',
        param_names=['t0', 't1', 't2'],
    )
    with open('./toy/summarizer_data.yml', 'w') as outfile:
        yaml.dump(data, outfile, default_flow_style=False)
    all_loaders.append(
        SummarizerDatasetLoader.from_config(
            './toy/summarizer_data.yml', stage='train')
    )

    for loader in all_loaders:

        unittest.TestCase().assertEqual(i0, len(loader))
        d = loader.get_all_data()
        p = loader.get_all_parameters()
        unittest.TestCase().assertIsInstance(d, np.ndarray)
        unittest.TestCase().assertIsInstance(p, np.ndarray)
        np.testing.assert_almost_equal(theta[:i0, :], p, decimal=5)

        d = loader.get_nodes_for_stage(
            'train', 'summarizer_train_test_split.json')
        unittest.TestCase().assertListEqual(d, list(np.arange(i0)))
        p = loader.load_parameters(
            'summarizer_params.txt', d, ['t0', 't1', 't2'])
        unittest.TestCase().assertIsInstance(p, np.ndarray)
        np.testing.assert_almost_equal(theta[:i0, :], p, decimal=5)

        d = loader.get_nodes_for_stage(
            'val', 'summarizer_train_test_split.json')
        unittest.TestCase().assertListEqual(d, list(np.arange(i0, i1)))
        p = loader.load_parameters(
            'summarizer_params.txt', d, ['t0', 't1', 't2'])
        unittest.TestCase().assertIsInstance(p, np.ndarray)
        np.testing.assert_almost_equal(theta[i0:i1, :], p, decimal=5)

        d = loader.get_nodes_for_stage(
            'test', 'summarizer_train_test_split.json')
        unittest.TestCase().assertListEqual(
            d, list(np.arange(i1, theta.shape[0])))
        p = loader.load_parameters(
            'summarizer_params.txt', d, ['t0', 't1', 't2'])
        unittest.TestCase().assertIsInstance(p, np.ndarray)
        np.testing.assert_almost_equal(theta[i1:, :], p, decimal=5)

    return


def test_universal():
    # -------
    # Setup a toy problem

    # construct a working directory
    if not os.path.isdir("toy"):
        os.mkdir("toy")

    # create synthetic catalog
    def simulator(params):
        # create toy simulations
        x = np.linspace(0, 10, 20)
        y = 3 * params[0] * np.sin(x) + params[1] * x ** 2 - 2 * params[2] * x
        y += 1*np.random.randn(len(x))
        return y

    theta = np.random.rand(20, 3)  # 200 simulations, 3 parameters
    x = np.array([simulator(t) for t in theta])

    # make a dataloader
    loader = NumpyLoader(x=x, theta=theta)

    # define a prior
    prior = ili.utils.Uniform(low=[0, 0, 0], high=[1, 1, 1], device=device)

    nets = [
        ili.utils.load_nde_sbi(
            engine='NPE',
            model='maf', hidden_features=50, num_transforms=5),
        ili.utils.load_nde_sbi(
            engine='NPE',
            model='mdn', hidden_features=50, num_components=2)
    ]

    # -------
    # Tests of InferenceRunner

    # InferenceRunner isn't supposed to be initialized
    unittest.TestCase().assertRaises(
        NotImplementedError,
        InferenceRunner
    )

    # check that the correct trainers are loaded
    runner0 = InferenceRunner.load(
        backend='sbi',
        engine='NPE',
        prior=prior,
        nets=nets
    )
    assert isinstance(runner0, SBIRunner)

    runner1 = InferenceRunner.load(
        backend='sbi',
        engine='SNPE',
        prior=prior,
        nets=nets
    )
    assert isinstance(runner1, SBIRunnerSequential)

    # you can't call an sbi engine that doesn't exist
    unittest.TestCase().assertRaises(
        ValueError,
        InferenceRunner.load,
        backend='sbi',
        engine='ANDRE',
        prior=prior,
        nets=nets
    )

    # you can't load a pydelfi backend in the torch interface
    unittest.TestCase().assertRaises(
        ValueError,
        InferenceRunner.load,
        backend='pydelfi',
        engine='NLE',
        prior=prior,
        nets=nets
    )

    netcfg = [
        dict(model='maf', hidden_features=50, num_transforms=5),
        dict(model='mdn', hidden_features=50, num_components=2)
    ]
    priorcfg = dict(
        module='ili.utils',
        args=dict(
            low=[0, 0, 0],
            high=[1, 1, 1],
        ),
    )
    priorcfg['class'] = 'Uniform'
    modelcfg = dict(
        backend='sbi',
        engine='NPE',
        nets=netcfg,
    )
    cfg = dict(
        model=modelcfg,
        prior=priorcfg,
        device='cpu',
        out_dir='./toy',
        train_args={}
    )
    with open('./toy/inf_univ.yml', 'w') as outfile:
        yaml.dump(cfg, outfile, default_flow_style=False)
    runner = InferenceRunner.from_config('./toy/inf_univ.yml')

    # -------
    # Test ndes_pt

    # test that it works
    model = load_nde_sbi(
        engine='NPE',
        model='maf', hidden_features=50, num_transforms=5)

    # test that it breaks if you misspecify model configs
    unittest.TestCase().assertRaises(
        ValueError,
        load_nde_sbi,
        engine='NPE',
        model='maf', hidden_features=50, num_components=2
    )
    unittest.TestCase().assertRaises(
        ValueError,
        load_nde_sbi,
        engine='NPE',
        model='mdn', hidden_features=50, num_transforms=5
    )
    unittest.TestCase().assertRaises(
        ValueError,
        load_nde_sbi,
        engine='NRE',
        model='mdn', hidden_features=50, num_components=2
    )
    unittest.TestCase().assertRaises(
        ValueError,
        load_nde_sbi,
        engine='NRE',
        model='andre', hidden_features=50, num_components=2
    )
    unittest.TestCase().assertRaises(
        ValueError,
        load_nde_sbi,
        engine='ANDRE',
        model='nsf', hidden_features=50, num_components=2
    )

    # test that it works if you underspecify
    model = load_nde_sbi(
        engine='NLE',
        model='maf', hidden_features=50)<|MERGE_RESOLUTION|>--- conflicted
+++ resolved
@@ -17,17 +17,11 @@
 
 import ili
 from ili.dataloaders import (
-<<<<<<< HEAD
-    NumpyLoader, SBISimulator, StaticNumpyLoader)
-from ili.inference.runner_sbi import SBIRunner, SBIRunnerSequential, ABCRunner
-from ili.validation.metrics import PlotSinglePosterior, PosteriorCoverage
-=======
     NumpyLoader, SBISimulator, StaticNumpyLoader, SummarizerDatasetLoader)
 from ili.inference import (
     SBIRunner, SBIRunnerSequential, ABCRunner, InferenceRunner)
 from ili.validation.metrics import (
     PlotSinglePosterior, PosteriorCoverage, PosteriorSamples)
->>>>>>> 86839f54
 from ili.validation.runner import ValidationRunner
 from ili.embedding import FCN
 from ili.utils import load_nde_sbi
@@ -433,18 +427,6 @@
     np.save('toy/x.npy', x)
 
     # setup a dataloader which can simulate
-<<<<<<< HEAD
-    all_loader = SBISimulator('./toy',
-                              'xobs.npy',
-                              'thetaobs.npy',
-                              './toy',
-                              'x.npy',
-                              'theta.npy',
-                              400,
-                              simulator,
-                              )
-
-=======
     # first uses existing data, second simulates all rounds
     all_loader = [
         SBISimulator(
@@ -465,7 +447,6 @@
             save_simulated=False
         ),
     ]
->>>>>>> 86839f54
     # train an SBI sequential model to infer x -> theta
 
     # define a prior
